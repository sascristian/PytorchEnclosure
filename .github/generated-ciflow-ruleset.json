{
  "__comment": "@generated DO NOT EDIT MANUALLY, Generation script: .github/scripts/generate_ci_workflows.py",
<<<<<<< HEAD
  "label_rules": {},
=======
  "label_rules": {
    "ciflow/all": [
      "caffe2-linux-xenial-py3.7-gcc5.4",
      "docker-builds",
      "ios-12-5-1-arm64",
      "ios-12-5-1-arm64-coreml",
      "ios-12-5-1-arm64-custom-ops",
      "ios-12-5-1-arm64-metal",
      "ios-12-5-1-x86-64",
      "ios-12-5-1-x86-64-coreml",
      "libtorch-linux-xenial-cuda10.2-py3.7-gcc7",
      "libtorch-linux-xenial-cuda11.3-py3.7-gcc7",
      "linux-bionic-cuda10.2-py3.9-gcc7",
      "linux-bionic-py3.7-clang9",
      "linux-bionic-rocm4.5-py3.7",
      "linux-docs",
      "linux-docs-push",
      "linux-vulkan-bionic-py3.7-clang9",
      "linux-xenial-cuda11.3-py3.7-gcc7",
      "linux-xenial-cuda11.3-py3.7-gcc7-bazel-test",
      "linux-xenial-cuda11.3-py3.7-gcc7-no-ops",
      "linux-xenial-py3-clang5-mobile-build",
      "linux-xenial-py3-clang5-mobile-custom-build-static",
      "linux-xenial-py3.7-clang7-asan",
      "linux-xenial-py3.7-clang7-onnx",
      "linux-xenial-py3.7-gcc5.4",
      "linux-xenial-py3.7-gcc5.4-mobile-lightweight-dispatch-build",
      "linux-xenial-py3.7-gcc7",
      "linux-xenial-py3.7-gcc7-no-ops",
      "macos-10-15-py3-arm64",
      "macos-10-15-py3-lite-interpreter-x86-64",
      "macos-11-py3-x86-64",
      "parallelnative-linux-xenial-py3.7-gcc5.4",
      "periodic-libtorch-linux-bionic-cuda11.5-py3.7-gcc7",
      "periodic-linux-bionic-cuda11.5-py3.7-gcc7",
      "periodic-linux-xenial-cuda10.2-py3-gcc7-slow-gradcheck",
      "periodic-linux-xenial-cuda11.3-py3.7-gcc7-debug",
      "periodic-win-vs2019-cuda11.5-py3",
      "pytorch-linux-xenial-py3-clang5-android-ndk-r19c-build",
      "pytorch-linux-xenial-py3-clang5-android-ndk-r19c-gradle-custom-build-single",
      "pytorch-linux-xenial-py3-clang5-android-ndk-r19c-gradle-custom-build-single-full-jit",
      "pytorch-xla-linux-bionic-py3.7-clang8",
      "win-vs2019-cpu-py3",
      "win-vs2019-cuda11.3-py3"
    ],
    "ciflow/android": [
      "pytorch-linux-xenial-py3-clang5-android-ndk-r19c-build",
      "pytorch-linux-xenial-py3-clang5-android-ndk-r19c-gradle-custom-build-single",
      "pytorch-linux-xenial-py3-clang5-android-ndk-r19c-gradle-custom-build-single-full-jit"
    ],
    "ciflow/bazel": [
      "linux-xenial-cuda11.3-py3.7-gcc7-bazel-test"
    ],
    "ciflow/binaries": [
      "linux-binary-conda",
      "linux-binary-libtorch-cxx11-abi",
      "linux-binary-libtorch-pre-cxx11",
      "linux-binary-manywheel",
      "macos-arm64-binary-conda",
      "macos-arm64-binary-wheel",
      "macos-binary-conda",
      "macos-binary-libtorch-cxx11-abi",
      "macos-binary-libtorch-pre-cxx11",
      "macos-binary-wheel",
      "windows-binary-libtorch-cxx11-abi",
      "windows-binary-libtorch-pre-cxx11",
      "windows-binary-wheel"
    ],
    "ciflow/binaries_conda": [
      "linux-binary-conda",
      "macos-arm64-binary-conda",
      "macos-binary-conda"
    ],
    "ciflow/binaries_libtorch": [
      "linux-binary-libtorch-cxx11-abi",
      "linux-binary-libtorch-pre-cxx11",
      "macos-binary-libtorch-cxx11-abi",
      "macos-binary-libtorch-pre-cxx11",
      "windows-binary-libtorch-cxx11-abi",
      "windows-binary-libtorch-pre-cxx11"
    ],
    "ciflow/binaries_wheel": [
      "linux-binary-manywheel",
      "macos-arm64-binary-wheel",
      "macos-binary-wheel",
      "windows-binary-wheel"
    ],
    "ciflow/cpu": [
      "caffe2-linux-xenial-py3.7-gcc5.4",
      "linux-bionic-py3.7-clang9",
      "linux-docs",
      "linux-docs-push",
      "linux-vulkan-bionic-py3.7-clang9",
      "linux-xenial-cuda11.3-py3.7-gcc7-bazel-test",
      "linux-xenial-py3.7-clang7-asan",
      "linux-xenial-py3.7-clang7-onnx",
      "linux-xenial-py3.7-gcc5.4",
      "linux-xenial-py3.7-gcc5.4-mobile-lightweight-dispatch-build",
      "linux-xenial-py3.7-gcc7",
      "linux-xenial-py3.7-gcc7-no-ops",
      "parallelnative-linux-xenial-py3.7-gcc5.4",
      "pytorch-linux-xenial-py3-clang5-android-ndk-r19c-build",
      "pytorch-linux-xenial-py3-clang5-android-ndk-r19c-gradle-custom-build-single",
      "pytorch-linux-xenial-py3-clang5-android-ndk-r19c-gradle-custom-build-single-full-jit",
      "pytorch-xla-linux-bionic-py3.7-clang8",
      "win-vs2019-cpu-py3"
    ],
    "ciflow/cuda": [
      "libtorch-linux-xenial-cuda10.2-py3.7-gcc7",
      "libtorch-linux-xenial-cuda11.3-py3.7-gcc7",
      "linux-bionic-cuda10.2-py3.9-gcc7",
      "linux-xenial-cuda11.3-py3.7-gcc7",
      "linux-xenial-cuda11.3-py3.7-gcc7-no-ops",
      "periodic-libtorch-linux-bionic-cuda11.5-py3.7-gcc7",
      "periodic-linux-bionic-cuda11.5-py3.7-gcc7",
      "periodic-linux-xenial-cuda10.2-py3-gcc7-slow-gradcheck",
      "periodic-linux-xenial-cuda11.3-py3.7-gcc7-debug",
      "periodic-win-vs2019-cuda11.5-py3",
      "win-vs2019-cuda11.3-py3"
    ],
    "ciflow/default": [
      "linux-binary-conda",
      "linux-binary-libtorch-cxx11-abi",
      "linux-binary-libtorch-pre-cxx11",
      "linux-binary-manywheel",
      "linux-bionic-py3.7-clang9",
      "linux-bionic-rocm4.5-py3.7",
      "linux-docs",
      "linux-vulkan-bionic-py3.7-clang9",
      "linux-xenial-cuda11.3-py3.7-gcc7",
      "linux-xenial-cuda11.3-py3.7-gcc7-bazel-test",
      "linux-xenial-py3-clang5-mobile-build",
      "linux-xenial-py3-clang5-mobile-custom-build-static",
      "linux-xenial-py3.7-clang7-asan",
      "linux-xenial-py3.7-clang7-onnx",
      "linux-xenial-py3.7-gcc5.4",
      "linux-xenial-py3.7-gcc5.4-mobile-lightweight-dispatch-build",
      "linux-xenial-py3.7-gcc7",
      "linux-xenial-py3.7-gcc7-no-ops",
      "macos-arm64-binary-conda",
      "macos-arm64-binary-wheel",
      "macos-binary-conda",
      "macos-binary-libtorch-cxx11-abi",
      "macos-binary-libtorch-pre-cxx11",
      "macos-binary-wheel",
      "pytorch-linux-xenial-py3-clang5-android-ndk-r19c-gradle-custom-build-single",
      "pytorch-linux-xenial-py3-clang5-android-ndk-r19c-gradle-custom-build-single-full-jit",
      "win-vs2019-cpu-py3",
      "win-vs2019-cuda11.3-py3",
      "windows-binary-libtorch-cxx11-abi",
      "windows-binary-libtorch-pre-cxx11",
      "windows-binary-wheel"
    ],
    "ciflow/docs": [
      "linux-docs"
    ],
    "ciflow/ios": [
      "ios-12-5-1-arm64",
      "ios-12-5-1-arm64-coreml",
      "ios-12-5-1-arm64-custom-ops",
      "ios-12-5-1-arm64-metal",
      "ios-12-5-1-x86-64",
      "ios-12-5-1-x86-64-coreml"
    ],
    "ciflow/libtorch": [
      "libtorch-linux-xenial-cuda10.2-py3.7-gcc7",
      "libtorch-linux-xenial-cuda11.3-py3.7-gcc7",
      "linux-xenial-py3.7-gcc5.4-mobile-lightweight-dispatch-build",
      "periodic-libtorch-linux-bionic-cuda11.5-py3.7-gcc7"
    ],
    "ciflow/linux": [
      "caffe2-linux-xenial-py3.7-gcc5.4",
      "libtorch-linux-xenial-cuda10.2-py3.7-gcc7",
      "libtorch-linux-xenial-cuda11.3-py3.7-gcc7",
      "linux-bionic-cuda10.2-py3.9-gcc7",
      "linux-bionic-py3.7-clang9",
      "linux-bionic-rocm4.5-py3.7",
      "linux-docs",
      "linux-docs-push",
      "linux-vulkan-bionic-py3.7-clang9",
      "linux-xenial-cuda11.3-py3.7-gcc7",
      "linux-xenial-cuda11.3-py3.7-gcc7-bazel-test",
      "linux-xenial-cuda11.3-py3.7-gcc7-no-ops",
      "linux-xenial-py3-clang5-mobile-build",
      "linux-xenial-py3-clang5-mobile-custom-build-static",
      "linux-xenial-py3.7-clang7-asan",
      "linux-xenial-py3.7-clang7-onnx",
      "linux-xenial-py3.7-gcc5.4",
      "linux-xenial-py3.7-gcc5.4-mobile-lightweight-dispatch-build",
      "linux-xenial-py3.7-gcc7",
      "linux-xenial-py3.7-gcc7-no-ops",
      "parallelnative-linux-xenial-py3.7-gcc5.4",
      "periodic-libtorch-linux-bionic-cuda11.5-py3.7-gcc7",
      "periodic-linux-bionic-cuda11.5-py3.7-gcc7",
      "periodic-linux-xenial-cuda10.2-py3-gcc7-slow-gradcheck",
      "periodic-linux-xenial-cuda11.3-py3.7-gcc7-debug",
      "pytorch-linux-xenial-py3-clang5-android-ndk-r19c-build",
      "pytorch-linux-xenial-py3-clang5-android-ndk-r19c-gradle-custom-build-single",
      "pytorch-linux-xenial-py3-clang5-android-ndk-r19c-gradle-custom-build-single-full-jit",
      "pytorch-xla-linux-bionic-py3.7-clang8"
    ],
    "ciflow/macos": [
      "ios-12-5-1-arm64",
      "ios-12-5-1-arm64-coreml",
      "ios-12-5-1-arm64-custom-ops",
      "ios-12-5-1-arm64-metal",
      "ios-12-5-1-x86-64",
      "ios-12-5-1-x86-64-coreml",
      "macos-10-15-py3-arm64",
      "macos-10-15-py3-lite-interpreter-x86-64",
      "macos-11-py3-x86-64"
    ],
    "ciflow/mobile": [
      "linux-xenial-py3-clang5-mobile-build",
      "linux-xenial-py3-clang5-mobile-custom-build-static",
      "linux-xenial-py3.7-gcc5.4-mobile-lightweight-dispatch-build"
    ],
    "ciflow/noarch": [
      "linux-bionic-py3.7-clang9"
    ],
    "ciflow/onnx": [
      "linux-xenial-py3.7-clang7-onnx"
    ],
    "ciflow/rocm": [
      "linux-bionic-rocm4.5-py3.7"
    ],
    "ciflow/sanitizers": [
      "linux-xenial-py3.7-clang7-asan"
    ],
    "ciflow/scheduled": [
      "ios-12-5-1-arm64",
      "ios-12-5-1-arm64-coreml",
      "ios-12-5-1-arm64-custom-ops",
      "ios-12-5-1-arm64-metal",
      "linux-docs-push",
      "periodic-libtorch-linux-bionic-cuda11.5-py3.7-gcc7",
      "periodic-linux-bionic-cuda11.5-py3.7-gcc7",
      "periodic-linux-xenial-cuda10.2-py3-gcc7-slow-gradcheck",
      "periodic-linux-xenial-cuda11.3-py3.7-gcc7-debug",
      "periodic-win-vs2019-cuda11.5-py3"
    ],
    "ciflow/slow": [
      "linux-bionic-cuda10.2-py3.9-gcc7",
      "periodic-linux-xenial-cuda10.2-py3-gcc7-slow-gradcheck"
    ],
    "ciflow/slow-gradcheck": [
      "periodic-linux-xenial-cuda10.2-py3-gcc7-slow-gradcheck"
    ],
    "ciflow/trunk": [
      "caffe2-linux-xenial-py3.7-gcc5.4",
      "docker-builds",
      "ios-12-5-1-x86-64",
      "ios-12-5-1-x86-64-coreml",
      "libtorch-linux-xenial-cuda10.2-py3.7-gcc7",
      "libtorch-linux-xenial-cuda11.3-py3.7-gcc7",
      "linux-bionic-cuda10.2-py3.9-gcc7",
      "linux-bionic-py3.7-clang9",
      "linux-bionic-rocm4.5-py3.7",
      "linux-docs",
      "linux-vulkan-bionic-py3.7-clang9",
      "linux-xenial-cuda11.3-py3.7-gcc7",
      "linux-xenial-cuda11.3-py3.7-gcc7-bazel-test",
      "linux-xenial-cuda11.3-py3.7-gcc7-no-ops",
      "linux-xenial-py3-clang5-mobile-build",
      "linux-xenial-py3-clang5-mobile-custom-build-static",
      "linux-xenial-py3.7-clang7-asan",
      "linux-xenial-py3.7-clang7-onnx",
      "linux-xenial-py3.7-gcc5.4",
      "linux-xenial-py3.7-gcc5.4-mobile-lightweight-dispatch-build",
      "linux-xenial-py3.7-gcc7",
      "linux-xenial-py3.7-gcc7-no-ops",
      "macos-10-15-py3-arm64",
      "macos-10-15-py3-lite-interpreter-x86-64",
      "macos-11-py3-x86-64",
      "parallelnative-linux-xenial-py3.7-gcc5.4",
      "pytorch-linux-xenial-py3-clang5-android-ndk-r19c-build",
      "pytorch-linux-xenial-py3-clang5-android-ndk-r19c-gradle-custom-build-single",
      "pytorch-linux-xenial-py3-clang5-android-ndk-r19c-gradle-custom-build-single-full-jit",
      "pytorch-xla-linux-bionic-py3.7-clang8",
      "win-vs2019-cpu-py3",
      "win-vs2019-cuda11.3-py3"
    ],
    "ciflow/vulkan": [
      "linux-vulkan-bionic-py3.7-clang9"
    ],
    "ciflow/win": [
      "periodic-win-vs2019-cuda11.5-py3",
      "win-vs2019-cpu-py3",
      "win-vs2019-cuda11.3-py3"
    ],
    "ciflow/xla": [
      "pytorch-xla-linux-bionic-py3.7-clang8"
    ]
  },
>>>>>>> 7b8fc748
  "version": "v1"
}<|MERGE_RESOLUTION|>--- conflicted
+++ resolved
@@ -1,8 +1,5 @@
 {
   "__comment": "@generated DO NOT EDIT MANUALLY, Generation script: .github/scripts/generate_ci_workflows.py",
-<<<<<<< HEAD
-  "label_rules": {},
-=======
   "label_rules": {
     "ciflow/all": [
       "caffe2-linux-xenial-py3.7-gcc5.4",
@@ -297,6 +294,5 @@
       "pytorch-xla-linux-bionic-py3.7-clang8"
     ]
   },
->>>>>>> 7b8fc748
   "version": "v1"
 }