--- conflicted
+++ resolved
@@ -207,7 +207,7 @@
   // TODO: combine empty & fill_ using full_like or full
   at::Tensor requantize_multiplier_tensor = at::empty(quantized_output.sizes(), at::device(at::kCUDA).dtype(at::kFloat), at::MemoryFormat::ChannelsLast);
   auto act_scale = input.q_scale();
-  auto weight_scale = orig_weight.q_scale();
+  auto weight_scale = orig_weight_.q_scale();
   auto requantize_multiplier = act_scale * weight_scale / output_scale;
   requantize_multiplier_tensor.fill_(requantize_multiplier);
   c10::optional<at::Tensor> bias_multiplier_tensor;
@@ -215,12 +215,8 @@
   c10::optional<at::Tensor> after_add;
   c10::optional<at::Tensor> broadcasted_bias;
   c10::optional<at::Tensor> after_relu;
-<<<<<<< HEAD
   auto weight = orig_weight_.int_repr();
   if (bias_.has_value()) {
-=======
-  if (bias.has_value()) {
->>>>>>> b04ba13424 ([quant][core][performance] Removed int_repr calls in quantized conv2d cudnn implementation)
     // the input bias is a 1-D tensor whose size is the same as the size of the second dimension of quantized_output.
     // we need to add trailing dimensions in order to properly broadcast bias, otherwise broadcast_to will fail.
     // the number of trailling dimensions is quantized_output.dim() - 2, so the new size of the broadcast_bias
