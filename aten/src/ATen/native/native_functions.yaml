--- conflicted
+++ resolved
@@ -4238,16 +4238,7 @@
 
 - func: dstack.out(Tensor[] tensors, *, Tensor(a!) out) -> Tensor(a!)
 
-<<<<<<< HEAD
 - func: stft(Tensor self, int n_fft, int? hop_length=None, int? win_length=None, Tensor? window=None, bool center=True, str pad_mode="reflect", bool normalized=False, bool? onesided=None, bool? return_complex=None) -> Tensor
-=======
-# Overload without center & pad mode, needed for forward-compatibility
-- func: stft(Tensor self, int n_fft, int? hop_length=None, int? win_length=None, Tensor? window=None, bool normalized=False, bool? onesided=None, bool? return_complex=None) -> Tensor
-  variants: function, method
-  cpp_no_default_args: ['hop_length', 'win_length', 'window', 'normalized']
-
-- func: stft.center(Tensor self, int n_fft, int? hop_length=None, int? win_length=None, Tensor? window=None, bool center=True, str pad_mode="reflect", bool normalized=False, bool? onesided=None, bool? return_complex=None) -> Tensor
->>>>>>> 13bd77ed
   variants: function, method
 
 - func: istft(Tensor self, int n_fft, int? hop_length=None, int? win_length=None, Tensor? window=None, bool center=True, bool normalized=False, bool? onesided=None, int? length=None, bool return_complex=False) -> Tensor
