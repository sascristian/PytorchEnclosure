--- conflicted
+++ resolved
@@ -507,22 +507,9 @@
     IntArrayRef stride,
     IntArrayRef padding,
     IntArrayRef dilation,
-<<<<<<< HEAD
     int64_t groups,
     Tensor& output_t
     ) {
-=======
-    int64_t groups) {
-  // FuseFrozenConvAddRelu performs some tensor shape checking
-  auto output_t = at::native::empty_cuda(
-      conv_output_size(
-          input_t.sizes(), weight_t.sizes(), padding, stride, dilation),
-      /*dtype=*/input_t.scalar_type(),
-      /*layout=*/c10::nullopt,
-      /*device=*/kCUDA,
-      /*pin_memory=*/c10::nullopt,
-      /*memory_format=*/input_t.suggest_memory_format());
->>>>>>> 87a661c7
   if (output_t.numel() == 0) {
     return output_t;
   }
@@ -568,7 +555,7 @@
       /*layout=*/c10::nullopt,
       /*device=*/kCUDA,
       /*pin_memory=*/c10::nullopt,
-      /*memory_format=*/at::MemoryFormat::Contiguous);
+      /*memory_format=*/input_t.suggest_memory_format());
   at::native::cudnn_convolution_relu_out(
     input_t, weight_t, bias_t, stride, padding, dilation, groups, output_t);
   return output_t;
