#include <ATen/native/vulkan/VulkanAten.h>
#include <ATen/ATen.h>
#include <ATen/Config.h>
#include <ATen/NativeFunctions.h>
#include <ATen/native/Pool.h>
#include <ATen/native/UpSample.h>
#include <ATen/native/utils/ParamUtils.h>
#include <ATen/native/vulkan/Vulkan.h>
#include <ATen/native/vulkan/VulkanOpaqueTensorImpl.h>
#include <ATen/native/vulkan/VulkanOps.h>

namespace at {
namespace native {

bool is_vulkan_available() {
  return at::native::vulkan::detail::is_available();
}

using vulkan::detail::VulkanTensor;
using VulkanTensorImpl = VulkanOpaqueTensorImpl<VulkanTensor>;

at::Tensor new_with_vtensor_vulkan(
    VulkanTensor&& vt,
    const TensorOptions& options) {
  auto sizes = vt.sizes();
  auto strides = vt.strides();
  return detail::make_tensor<VulkanTensorImpl>(
      DispatchKeySet(DispatchKey::Vulkan),
      options.dtype(),
      at::Device(at::kVulkan),
      std::move(vt),
      std::vector<int64_t>(sizes.begin(), sizes.end()),
      std::vector<int64_t>(strides.begin(), strides.end()));
}

const VulkanTensor& vtensor_from_vulkan(const at::Tensor& tensor) {
  TORCH_INTERNAL_ASSERT(
      tensor.is_vulkan(), "vtensor_from_vulkan expects Vulkan tensor input");
  VulkanTensorImpl* const impl =
      static_cast<VulkanTensorImpl*>(tensor.unsafeGetTensorImpl());
  return impl->unsafe_opaque_handle();
}

VulkanTensor& vtensor_from_vulkan(at::Tensor& tensor) {
  TORCH_INTERNAL_ASSERT(
      tensor.is_vulkan(), "vtensor_from_vulkan expects Vulkan tensor input");
  VulkanTensorImpl* const impl =
      static_cast<VulkanTensorImpl*>(tensor.unsafeGetTensorImpl());
  return impl->unsafe_opaque_handle();
}

at::Tensor empty_vulkan(
    const IntArrayRef sizes,
    const TensorOptions& options,
    const c10::optional<c10::MemoryFormat> optional_memory_format) {
  TORCH_CHECK(
      !options.has_memory_format(),
      "'memory_format' argument is incompatible with Vulkan tensor");
  TORCH_CHECK(
      !optional_memory_format.has_value(),
      "'memory_format' argument is incompatible with Vulkan tensor");

  return new_with_vtensor_vulkan(VulkanTensor{sizes.vec()}, options);
}

at::Tensor empty_strided_vulkan(
    const IntArrayRef size,
    const IntArrayRef stride,
    const TensorOptions& options) {
  return empty_vulkan(size, options, c10::nullopt);
}

at::Tensor& copy_from_vulkan_(at::Tensor& self, const at::Tensor& src) {
  TORCH_INTERNAL_ASSERT(
      src.device().type() == DeviceType::Vulkan,
      "copy_from_vulkan input tensor's device is not Vulkan");
  TORCH_INTERNAL_ASSERT(
      self.device().type() == DeviceType::CPU,
      "copy_from_vulkan is implemented only for CPU device output");
  TORCH_INTERNAL_ASSERT(
      self.layout() == Layout::Strided,
      "copy_from_vulkan is implemented only for Strided layout output");
  TORCH_INTERNAL_ASSERT(
      self.scalar_type() == ScalarType::Float,
      "copy_from_vulkan is implemented only for float dtype output, got:",
      self.scalar_type());
  TORCH_INTERNAL_ASSERT(
      self.is_contiguous(),
      "copy_from_vulkan is implemented only for contiguous output tensor");

  const auto& vtensor = vtensor_from_vulkan(src);
  vtensor.copy_data_to_host(self.data_ptr<float>());
  return self;
}

at::Tensor& copy_to_vulkan_(at::Tensor& self, const at::Tensor& src) {
  TORCH_INTERNAL_ASSERT(
      self.device().type() == DeviceType::Vulkan,
      "copy_to_vulkan output tensor's device is not Vulkan");
  TORCH_INTERNAL_ASSERT(
      src.device().type() == DeviceType::CPU,
      "copy_to_vulkan is implemented only for CPU device input");
  TORCH_INTERNAL_ASSERT(
      src.layout() == Layout::Strided,
      "copy_to_vulkan is implemented only for Strided layout input");
  TORCH_INTERNAL_ASSERT(
      src.scalar_type() == ScalarType::Float,
      "copy_to_vulkan is implemented only for float dtype");

  const auto cpu_tensor_contiguous = src.contiguous();
  VulkanTensor& vtensor = vtensor_from_vulkan(self);
  vtensor.set_data_from_host(cpu_tensor_contiguous.data_ptr<float>());
  return self;
}

at::Tensor& vulkan_copy_(at::Tensor& self, const at::Tensor& src) {
  if (src.device().type() == at::kVulkan && self.device().type() == at::kCPU) {
    return copy_from_vulkan_(self, src);
  }
  if (src.device().type() == at::kCPU && self.device().type() == at::kVulkan) {
    return copy_to_vulkan_(self, src);
  }
  TORCH_INTERNAL_ASSERT(
      src.device().type() == DeviceType::Vulkan,
      "vulkan_copy_ is implemented only for CPU,Strided,float->Vulkan; Vulkan->CPU,Strided,float");
  return self;
}

at::Tensor upsample_nearest2d_vulkan(
    const at::Tensor& input,
    const IntArrayRef outputSizes,
    const c10::optional<double> scales_h,
    const c10::optional<double> scales_w) {
  const auto& x = vtensor_from_vulkan(input);
  const auto inputSizes = input.sizes();
  const auto in = inputSizes[0];
  const auto ic = inputSizes[1];
  const auto ih = inputSizes[2];
  const auto iw = inputSizes[3];

  const auto oh = outputSizes[0];
  const auto ow = outputSizes[1];
  const float height_scale = compute_scales_value<float>(scales_h, ih, oh);
  const float width_scale = compute_scales_value<float>(scales_w, iw, ow);
  Tensor output = empty_vulkan({in, ic, oh, ow}, input.options(), {});
  VulkanTensor& y = vtensor_from_vulkan(output);
  y.allocate_storage();
  vulkan::detail::upsample_nearest2d(
      y, x, ih, iw, oh, ow, in, ic, height_scale, width_scale);
  return output;
}

at::Tensor vulkan_adaptive_avg_pool2d(
    const at::Tensor& input,
    IntArrayRef outputSize) {
  TORCH_INTERNAL_ASSERT(
      input.dim() == 4,
      "vulkan_adaptive_avg_pool2d expects 4-dimensional input");
  auto& x = vtensor_from_vulkan(input);
  auto inputSize = input.sizes();
  auto in = inputSize[0];
  auto ic = inputSize[1];
  auto ih = inputSize[2];
  auto iw = inputSize[3];

  auto oh = outputSize[0];
  auto ow = outputSize[1];
  Tensor output = empty_vulkan({in, ic, oh, ow}, input.options(), {});
  VulkanTensor& y = vtensor_from_vulkan(output);
  y.allocate_storage();
  vulkan::detail::adaptive_avg_pool2d(y, x, ih, iw, oh, ow, in, ic);
  return output;
}

at::Tensor vulkan_max_pool2d(
    const at::Tensor& self,
    IntArrayRef kernel_size,
    IntArrayRef stride,
    IntArrayRef padding,
    IntArrayRef dilation,
    bool ceil_mode) {
  TORCH_CHECK(
      kernel_size.size() == 1 || kernel_size.size() == 2,
      "Vulkan max_pool2d: kernel_size must either be a single int, or a tuple of two ints")
  const int kH = safe_downcast<int>(kernel_size[0]);
  const int kW =
      kernel_size.size() == 1 ? kH : safe_downcast<int>(kernel_size[1]);
  TORCH_CHECK(
      stride.size() == 0 || stride.size() == 1 || stride.size() == 2,
      "Vulkan max_pool2d: stride must either be omitted, a single int, or a tuple of two ints")
  const int dH = stride.empty() ? kH : safe_downcast<int>(stride[0]);
  const int dW = stride.empty()
      ? kW
      : stride.size() == 1 ? dH : safe_downcast<int>(stride[1]);

  TORCH_CHECK(
      padding.size() == 1 || padding.size() == 2,
      "Vulkan max_pool2d: padding must be either be a single int, or a tuple of two ints");
  const int padH = safe_downcast<int>(padding[0]);
  const int padW = padding.size() == 1 ? padH : safe_downcast<int>(padding[1]);

  TORCH_CHECK(
      dilation.size() == 1 || dilation.size() == 2,
      "Vulkan max_pool2d: dilation must be either a single int, or a tuple of two ints");
  const int dilationH = safe_downcast<int>(dilation[0]);
  const int dilationW =
      dilation.size() == 1 ? dilationH : safe_downcast<int>(dilation[1]);
  TORCH_CHECK(
      self.dim() == 4, "Vulkan max_pool2d is implemented for 4-dim input");

  const auto& x = vtensor_from_vulkan(self);
  const auto inputSize = self.sizes();
  const int64_t iN = inputSize[0];
  const int64_t iC = inputSize[1];
  const int64_t iH = inputSize[2];
  const int64_t iW = inputSize[3];

  const int64_t oH =
      pooling_output_shape<int64_t>(iH, kH, padH, dH, dilationH, ceil_mode);
  const int64_t oW =
      pooling_output_shape<int64_t>(iW, kW, padW, dW, dilationW, ceil_mode);

  pool2d_shape_check(
      self,
      kH,
      kW,
      dH,
      dW,
      padH,
      padW,
      dilationH,
      dilationW,
      iC,
      iH,
      iW,
      oH,
      oW);

  VulkanTensor y{{iN, iC, oH, oW}};
  y.allocate_storage();
  vulkan::detail::max_pool2d(
      y,
      x,
      iH,
      iW,
      oH,
      oW,
      iN,
      iC,
      kH,
      kW,
      dH,
      dW,
      padH,
      padW,
      dilationH,
      dilationW);
  return new_with_vtensor_vulkan(std::move(y), self.options());
}

at::Tensor vulkan_reshape(at::Tensor const& input, IntArrayRef shape) {
  return new_with_vtensor_vulkan(
      vulkan::detail::reshape_copy(vtensor_from_vulkan(input), shape.vec()),
      input.options());
}

at::Tensor vulkan_cat(TensorList tensors, int64_t dim) {
  TORCH_INTERNAL_ASSERT(
      dim == 0 || dim == 1,
      "Vulkan cat is implemented only for batch and channels dimensions");
  at::Tensor tensor = tensors[0];
  int64_t cat_dim_size = 0;

  std::vector<VulkanTensor> vTensors{};
  for (int i = 0; i < tensors.size(); ++i) {
    const auto& t = tensors[i];
    TORCH_INTERNAL_ASSERT(
        t.dim() == 4, "Vulkan cat expects 4 dimensional inputs");
    TORCH_INTERNAL_ASSERT(t.is_vulkan(), "Vulkan cat expects Vulkan inputs");

    for (int d = 0; d < 4; ++d) {
      if (d == dim) {
        continue;
      }
      TORCH_INTERNAL_ASSERT(
          t.size(d) == tensor.size(d),
          "Vulkan cat inputs must have matching sizes except concatenated dimension");
    }
    vTensors.push_back(vtensor_from_vulkan(t));
    cat_dim_size += t.size(dim);
  }

  auto result_size = tensor.sizes().vec();
  result_size[dim] = cat_dim_size;

  VulkanTensor output{result_size};
  output.allocate_storage();

  vulkan::detail::cat(output, vTensors, dim);
  return new_with_vtensor_vulkan(std::move(output), tensor.options());
}

Tensor vulkan_add(const Tensor& self, const Tensor& other, const Scalar alpha) {
  auto xt = self.is_vulkan() ? self : self.vulkan();
  const auto& x = vtensor_from_vulkan(xt);
  auto yt = other.is_vulkan() ? other : other.vulkan();
  const auto& y = vtensor_from_vulkan(yt);
  const float a = alpha.to<float>();

  VulkanTensor output{self.sizes().vec()};
  output.allocate_storage();
  vulkan::detail::add(output, x, y, a);
  return new_with_vtensor_vulkan(std::move(output), self.options());
}

<<<<<<< HEAD
Tensor vulkan_add_scalar(const Tensor& self, Scalar other, Scalar alpha) {
  const auto& x = vtensor_from_vulkan(self);
  const float s = other.to<float>();
  const float a = alpha.to<float>();
  VulkanTensor output{self.sizes().vec()};
  output.allocate_storage();
  vulkan::detail::add(output, x, s * a);
  return new_with_vtensor_vulkan(std::move(output), self.options());
}

Tensor vulkan_mul_scalar(const Tensor& self, Scalar other) {
  const auto& x = vtensor_from_vulkan(self);
  const float s = other.to<float>();
  VulkanTensor output{self.sizes().vec()};
  output.allocate_storage();
  vulkan::detail::mul(output, x, s);
  return new_with_vtensor_vulkan(std::move(output), self.options());
=======
VulkanTensor& vtensor(Tensor& t) {
  if (t.is_vulkan()) {
    return vtensor_from_vulkan(t);
  }
  auto tv = t.vulkan();
  return vtensor_from_vulkan(tv);
}

const VulkanTensor& vtensor(const Tensor& t) {
  if (t.is_vulkan()) {
    return vtensor_from_vulkan(t);
  }
  const auto tv = t.vulkan();
  return vtensor_from_vulkan(tv);
>>>>>>> b986a940
}

Tensor& vulkan_add_(Tensor& self, const Tensor& other, Scalar alpha) {
  auto& x = vtensor(self);
  const auto& y = vtensor(other);
  float a = alpha.to<float>();

  VulkanTensor output{self.sizes().vec()};
  output.allocate_storage();
  vulkan::detail::add(output, x, y, a);
  x = std::move(output);
  return self;
}

at::Tensor vulkan_convolution(
    const at::Tensor& input, // Vulkan
    const at::Tensor& weight, // CPU
    const at::Tensor& bias, // CPU
    const IntArrayRef padding,
    const IntArrayRef stride,
    const IntArrayRef dilation,
    const int64_t groups) {
  const vulkan::Conv2DParams params{
      input.sizes(), weight.sizes(), padding, stride, dilation, groups};
  TORCH_INTERNAL_ASSERT(
      input.dim() == 4, "vulkan_convolution: Expected 4-dimensional input");
  TORCH_INTERNAL_ASSERT(
      weight.dim() == 4, "vulkan_convolution: Expected 4-dimensional weight");
  TORCH_INTERNAL_ASSERT(
      groups == 1 || groups == params.C,
      "vulkan_convolution: only nogroup or depthwise convolutions supported");

  const VulkanTensor& vinput = vtensor_from_vulkan(input);
  VulkanTensor voutput = VulkanTensor{params.output_sizes()};
  voutput.allocate_storage();

  vulkan::detail::conv2d(
      voutput,
      vinput,
      weight.data_ptr<float>(),
      bias.defined() ? c10::make_optional<const float*>(bias.data_ptr<float>())
                     : c10::nullopt,
      params);
  return new_with_vtensor_vulkan(std::move(voutput), input.options());
}

at::Tensor vulkan_convolution_prepack_weights(const at::Tensor& weight) {
  const auto wsizes = weight.sizes();
  TORCH_INTERNAL_ASSERT(
      wsizes.size() == 4,
      "vulkan_convolution_prepack_weights: Expected 4-dimensional weight");

  const int64_t OC = wsizes[0];
  const int64_t C = wsizes[1];
  const int64_t KH = wsizes[2];
  const int64_t KW = wsizes[3];
  VulkanTensor voutput =
      VulkanTensor{{UP_DIV(OC, 4), UP_DIV(C, 4), KH * KW, 16}};
  voutput.allocate_storage();

  vulkan::detail::conv2d_prepack_weights(
      voutput, weight.data_ptr<float>(), OC, C, KH, KW);
  return new_with_vtensor_vulkan(
      std::move(voutput), at::device(at::kVulkan).dtype(at::kFloat));
}

at::Tensor vulkan_convolution_prepacked(
    const at::Tensor& input, // Vulkan
    const IntArrayRef weightSizes,
    const at::Tensor& weight_prepacked_vulkan, // Vulkan
    const c10::optional<at::Tensor>& bias, // Vulkan|CPU
    const IntArrayRef padding,
    const IntArrayRef stride,
    const IntArrayRef dilation,
    const int64_t groups,
    const float output_min,
    const float output_max) {
  TORCH_INTERNAL_ASSERT(
      input.dim() == 4, "vulkan_convolution: Expected 4-dimensional input");
  TORCH_INTERNAL_ASSERT(
      weight_prepacked_vulkan.dim() == 4,
      "vulkan_convolution: Expected 4-dimensional weight");
  vulkan::Conv2DParams params{
      input.sizes(), weightSizes, padding, stride, dilation, groups};
  TORCH_INTERNAL_ASSERT(
      groups == 1 || groups == params.C,
      "vulkan_convolution: only nogroup or depthwise convolutions supported");
  const VulkanTensor& vinput = vtensor_from_vulkan(input);
  const VulkanTensor& vweight = vtensor_from_vulkan(weight_prepacked_vulkan);
  VulkanTensor voutput =
      VulkanTensor{{params.N, params.OC, params.OH, params.OW}};
  voutput.allocate_storage();
  const bool hasBias = bias.has_value() && bias->defined();
  if (hasBias && bias->is_vulkan()) {
    const VulkanTensor& vbias = vtensor_from_vulkan(*bias);
    vulkan::detail::conv2d(
        voutput, vinput, vweight, vbias, params, output_min, output_max);
  } else {
    vulkan::detail::conv2d(
        voutput,
        vinput,
        vweight,
        hasBias ? c10::make_optional<const float*>((*bias).data_ptr<float>())
                : c10::nullopt,
        params,
        output_min,
        output_max);
  }
  return new_with_vtensor_vulkan(std::move(voutput), input.options());
}

Tensor vulkan_addmm(
    const Tensor& self,
    const Tensor& mat1,
    const Tensor& mat2,
    const Scalar beta,
    const Scalar alpha) {
  const VulkanTensor t =
      vtensor_from_vulkan(self.is_vulkan() ? self : self.vulkan());
  const VulkanTensor m1 =
      vtensor_from_vulkan(mat1.is_vulkan() ? mat1 : mat1.vulkan());
  const VulkanTensor m2 =
      vtensor_from_vulkan(mat2.is_vulkan() ? mat2 : mat2.vulkan());
  const float b = beta.to<float>();
  const float a = alpha.to<float>();

  VulkanTensor output = VulkanTensor{self.sizes().vec()};
  output.allocate_storage();
  vulkan::detail::addmm(output, t, m1, m2, b, a);
  return new_with_vtensor_vulkan(std::move(output), self.options());
}

Tensor vulkan_mm(const Tensor& self, const Tensor& mat2) {
  TORCH_INTERNAL_ASSERT(
      self.dim() == 2 && mat2.dim() == 2,
      "vulkan_mm expects 2-dimensional tensors");
  const auto m1Sizes = self.sizes();
  const auto m2Sizes = mat2.sizes();
  TORCH_INTERNAL_ASSERT(
      m1Sizes[1] == m2Sizes[0],
      "vulkan_mm expects self.sizes[1] equal mat2.sizes[0]");

  const auto& m1 = vtensor_from_vulkan(self.is_vulkan() ? self : self.vulkan());
  const auto& m2 = vtensor_from_vulkan(mat2.is_vulkan() ? mat2 : mat2.vulkan());

  VulkanTensor output{{m1Sizes[0], m2Sizes[1]}};
  output.allocate_storage();
  vulkan::detail::addmm(output, c10::nullopt, m1, m2, 0.f, 1.f);
  return new_with_vtensor_vulkan(std::move(output), self.options());
}

Tensor vulkan_clamp(
    const Tensor& self,
    const c10::optional<Scalar> min,
    const c10::optional<Scalar> max) {
  const auto& x = vtensor_from_vulkan(self);
  VulkanTensor output{self.sizes().vec()};
  output.allocate_storage();
  vulkan::detail::clamp(
      output,
      x,
      min ? min.value().to<float>() : -std::numeric_limits<float>::infinity(),
      max ? max.value().to<float>() : std::numeric_limits<float>::infinity());
  return new_with_vtensor_vulkan(std::move(output), self.options());
}

Tensor& vulkan_clamp_(
    Tensor& self,
    const c10::optional<Scalar> min,
    const c10::optional<Scalar> max) {
  auto& x = vtensor_from_vulkan(self);
  VulkanTensor output{self.sizes().vec()};
  output.allocate_storage();
  vulkan::detail::clamp(
      output,
      x,
      min ? min.value().to<float>() : -std::numeric_limits<float>::infinity(),
      max ? max.value().to<float>() : std::numeric_limits<float>::infinity());
  x = std::move(output);
  return self;
}

Tensor vulkan_hardtanh(const Tensor& self, const Scalar min, const Scalar max) {
  return vulkan_clamp(self, min, max);
}

Tensor& vulkan_hardtanh_(Tensor& self, const Scalar min, const Scalar max) {
  return vulkan_clamp_(self, min, max);
}

Tensor& vulkan_relu_(Tensor& self) {
  return vulkan_clamp_(self, 0, nullopt);
}

Tensor mean_vulkan(
    const Tensor& self,
    const IntArrayRef dim,
    const bool keepdim,
    const optional<ScalarType> dtype) {
  TORCH_INTERNAL_ASSERT(
      self.is_vulkan(), "mean_vulkan expects Vulkan tensor input");
  TORCH_INTERNAL_ASSERT(
      self.dim() == 4 && dim.size() == 2 && dim[0] == 2 && dim[1] == 3);
  const auto& x = vtensor_from_vulkan(self);
  const auto sizes = self.sizes();
  VulkanTensor output{std::vector<int64_t>{sizes[0], sizes[1]}};
  output.allocate_storage();
  vulkan::detail::mean(output, x);
  return new_with_vtensor_vulkan(std::move(output), self.options());
}

TORCH_LIBRARY_IMPL(aten, Vulkan, m) {
  m.impl("mul.Scalar", TORCH_FN(vulkan_mul_scalar));
  m.impl("add.Scalar", TORCH_FN(vulkan_add_scalar));
}

} // namespace native
} // namespace at<|MERGE_RESOLUTION|>--- conflicted
+++ resolved
@@ -313,25 +313,6 @@
   return new_with_vtensor_vulkan(std::move(output), self.options());
 }
 
-<<<<<<< HEAD
-Tensor vulkan_add_scalar(const Tensor& self, Scalar other, Scalar alpha) {
-  const auto& x = vtensor_from_vulkan(self);
-  const float s = other.to<float>();
-  const float a = alpha.to<float>();
-  VulkanTensor output{self.sizes().vec()};
-  output.allocate_storage();
-  vulkan::detail::add(output, x, s * a);
-  return new_with_vtensor_vulkan(std::move(output), self.options());
-}
-
-Tensor vulkan_mul_scalar(const Tensor& self, Scalar other) {
-  const auto& x = vtensor_from_vulkan(self);
-  const float s = other.to<float>();
-  VulkanTensor output{self.sizes().vec()};
-  output.allocate_storage();
-  vulkan::detail::mul(output, x, s);
-  return new_with_vtensor_vulkan(std::move(output), self.options());
-=======
 VulkanTensor& vtensor(Tensor& t) {
   if (t.is_vulkan()) {
     return vtensor_from_vulkan(t);
@@ -346,7 +327,25 @@
   }
   const auto tv = t.vulkan();
   return vtensor_from_vulkan(tv);
->>>>>>> b986a940
+}
+
+Tensor vulkan_add_scalar(const Tensor& self, Scalar other, Scalar alpha) {
+  const auto& x = vtensor_from_vulkan(self);
+  const float s = other.to<float>();
+  const float a = alpha.to<float>();
+  VulkanTensor output{self.sizes().vec()};
+  output.allocate_storage();
+  vulkan::detail::add(output, x, s * a);
+  return new_with_vtensor_vulkan(std::move(output), self.options());
+}
+
+Tensor vulkan_mul_scalar(const Tensor& self, Scalar other) {
+  const auto& x = vtensor_from_vulkan(self);
+  const float s = other.to<float>();
+  VulkanTensor output{self.sizes().vec()};
+  output.allocate_storage();
+  vulkan::detail::mul(output, x, s);
+  return new_with_vtensor_vulkan(std::move(output), self.options());
 }
 
 Tensor& vulkan_add_(Tensor& self, const Tensor& other, Scalar alpha) {
