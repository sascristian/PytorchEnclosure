--- conflicted
+++ resolved
@@ -5,14 +5,10 @@
 namespace at { namespace native {
 
 template<template<class> class Op>
-<<<<<<< HEAD
 std::vector<Tensor> foreach_tensor_list_op(TensorList tensors1, 
                                            TensorList tensors2, 
-                                           Scalar alpha = 1, 
+                                           const Scalar& = 1, 
                                            bool promote_integer_float = false) {
-=======
-std::vector<Tensor> foreach_tensor_list_op(TensorList tensors1, TensorList tensors2, const Scalar& alpha = 1) {
->>>>>>> 45cbd123
     std::vector<std::vector<at::Tensor>> tensor_lists;
     auto result_type = get_result_type(tensors1[0], tensors2[0], promote_integer_float);
 
