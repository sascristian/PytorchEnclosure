--- conflicted
+++ resolved
@@ -1965,11 +1965,7 @@
 // ~~~~~~~~~~~~~~~~~~~~~~~~~~~~~ triangular_solve ~~~~~~~~~~~~~~~~~~~~~~~~~~~~~~~~
 
 template <typename scalar_t>
-<<<<<<< HEAD
-static void apply_triangular_solve_batched_magma(Tensor& A, Tensor& b, bool left, bool upper, TransposeType transpose, bool unitriangular) {
-=======
 static void apply_triangular_solve_batched_magma(const Tensor& A, const Tensor& b, bool left, bool upper, TransposeType transpose, bool unitriangular) {
->>>>>>> 0b2f68ea
 #if !AT_MAGMA_ENABLED()
 AT_ERROR("triangular_solve: MAGMA library not found in "
          "compilation. Please rebuild with MAGMA.");
