--- conflicted
+++ resolved
@@ -2894,15 +2894,11 @@
             self._test_histogram_numpy(values, bin_edges, None, weights, density)
 
             # Tests with input equal to bin_edges
-<<<<<<< HEAD
-            weights = make_tensor(bin_ct + 1, dtype=dtype, device=device, low=0, high=9, non_contiguous=not contig) if weighted else None
-=======
             weights = (
-                make_tensor(bin_ct + 1, dtype=dtype, device=device, low=0, high=9, noncontiguous=not contig)
+                make_tensor(bin_ct + 1, dtype=dtype, device=device, low=0, high=9, non_contiguous=not contig)
                 if weighted
                 else None
             )
->>>>>>> b6b99772
             self._test_histogram_numpy(bin_edges, bin_edges, None, weights, density)
 
         # Tests values of default args
@@ -2991,17 +2987,12 @@
                 product([True, False], [True, False], [True, False], [True, False], shapes):
             D = shape[-1]
 
-<<<<<<< HEAD
             values = make_tensor(shape, dtype=dtype, device=device, low=-9, high=9, non_contiguous=not contig)
-            weights = make_tensor(shape[:-1], dtype=dtype, device=device, low=0, high=9, non_contiguous=not contig) if weighted else None
-=======
-            values = make_tensor(shape, dtype=dtype, device=device, low=-9, high=9, noncontiguous=not contig)
             weights = (
-                make_tensor(shape[:-1], dtype=dtype, device=device, low=0, high=9, noncontiguous=not contig)
+                make_tensor(shape[:-1], dtype=dtype, device=device, low=0, high=9, non_contiguous=not contig)
                 if weighted
                 else None
             )
->>>>>>> b6b99772
 
             # Tests passing a single bin count
             bin_ct = random.randint(1, 5)
@@ -3025,14 +3016,10 @@
             bin_edges = [make_tensor(ct + 1, dtype=dtype, device=device, low=-9, high=9).msort() for ct in bin_ct]
             if not bins_contig:
                 # Necessary because msort always produces contiguous output
-<<<<<<< HEAD
-                bin_edges_noncontig = [make_tensor(ct + 1, dtype=dtype, device=device, non_contiguous=not bins_contig) for ct in bin_ct]
-=======
                 bin_edges_noncontig = [
-                    make_tensor(ct + 1, dtype=dtype, device=device, noncontiguous=not bins_contig)
+                    make_tensor(ct + 1, dtype=dtype, device=device, non_contiguous=not bins_contig)
                     for ct in bin_ct
                 ]
->>>>>>> b6b99772
                 for dim in range(D):
                     bin_edges_noncontig[dim].copy_(bin_edges[dim])
                 bin_edges = bin_edges_noncontig
