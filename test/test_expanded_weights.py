--- conflicted
+++ resolved
@@ -5,6 +5,7 @@
 
 import torch
 import torch.nn as nn
+from torch.nn.modules.loss import CrossEntropyLoss
 from torch.nn.utils._per_sample_grad import call_for_per_sample_grads
 from torch.testing._internal.common_device_type import OpDTypes, instantiate_device_type_tests, ops
 from torch.testing._internal.common_nn import TestBase, module_tests, new_module_tests
@@ -176,51 +177,6 @@
                 assert torch.allclose(result_grad, expected_grad), f"Got {result_grad}, expected {expected_grad}"
 
     @ops(filter(lambda op: op.supports_expanded_weight, op_db), dtypes=OpDTypes.supported, allowed_dtypes=(torch.double,))
-<<<<<<< HEAD
-    def test_expanded_weight_per_sample_grad_multiple_calls(self, device, dtype, op):
-        sample_inputs = op.sample_inputs(device, dtype, requires_grad=True)
-        for sample_input in supported_inputs(op, sample_inputs):
-            if op.name == "nn.functional.embedding":  # embedding flips its argument order for autograd tests
-                sample_input = SampleInput(sample_input.args[0], args=(sample_input.input,), kwargs=sample_input.kwargs)
-            input = sample_input.input
-            args = sample_input.args
-            kwargs = sample_input.kwargs
-            batch_size = input.shape[0] if len(input.shape) > 1 else 1
-
-            # get per sample grads with ExpandedWeights objects
-            (ew_input, ew_args, ew_kwargs) = make_expanded_weight(sample_input, batch_size)
-            diff_input_list = (ew_input,) + tuple(ew_args) + tuple(ew_kwargs.values())
-            diff_input_list = [i for i in diff_input_list if is_diff_tensor(i)]
-            diff_input_list = [i.orig_weight if isinstance(i, ExpandedWeight) else i for i in diff_input_list]
-            if not diff_input_list:
-                continue
-
-            result = run_op(op, ew_input, *ew_args, **ew_kwargs)
-            result.sum().backward()  # grad doesn't work with ExpandedWeight because it calls __torch_function__
-            result = run_op(op, ew_input, *ew_args, **ew_kwargs)  # running it again makes a list for multiple batches
-            result.sum().backward()
-            expanded_weight_grad = tuple(i.grad_sample if hasattr(i, "grad_sample") else i.grad for i in diff_input_list)
-            expanded_weight_grad = tuple(torch.stack(i).flatten(end_dim=1) if isinstance(i, list) else i
-                                         for i in expanded_weight_grad)
-
-            # get per sample grads with for loop
-            func = partial(run_op, op)
-            repeated_input = input.unsqueeze(0).expand(2, *input.shape).reshape(2 * input.shape[0], *input.shape[1:])
-            per_sample_grad = for_loop_per_sample_grad(2 * batch_size, repeated_input, func, *args, **kwargs)
-            if op.name != "nn.functional.embedding":  # embedding's input is not differentiable
-                per_sample_input = per_sample_grad[0].reshape(2, *input.shape).sum(0)
-                per_sample_grad = (per_sample_input, *per_sample_grad[1:])
-
-            # check equality
-            self.assertEqual(len(per_sample_grad), len(expanded_weight_grad))
-            for (result_grad, expected_grad) in zip(expanded_weight_grad, per_sample_grad):
-                if result_grad is None:
-                    result_grad = torch.zeros_like(expected_grad)
-                assert torch.allclose(result_grad, expected_grad), f"Got {result_grad}, expected {expected_grad}"
-
-    @ops(filter(lambda op: op.supports_expanded_weight, op_db), dtypes=OpDTypes.supported, allowed_dtypes=(torch.double,))
-=======
->>>>>>> d8f3efbe
     def test_unsupported_expand_weights(self, device, dtype, op):
         sample_inputs = op.sample_inputs(device, dtype, requires_grad=True)
         unsupported_inputs = supported_inputs(op, sample_inputs, supported_inputs=False)
@@ -256,6 +212,47 @@
         sample_weight = make_tensor((4), device, torch.float32, requires_grad=True)
         with self.assertRaisesRegex(RuntimeError, r"Expanded Weights encountered but cannot handle function"):
             torch.add(sample_input, ExpandedWeight(sample_weight, batch_size))
+
+    def test_small_model(self, device):
+        def convnet(num_classes):
+            return nn.Sequential(
+                nn.Conv2d(3, 32, kernel_size=3, stride=1, padding=1),
+                nn.ReLU(),
+                nn.AvgPool2d(kernel_size=2, stride=2),
+                nn.Conv2d(32, 64, kernel_size=3, stride=1, padding=1),
+                nn.ReLU(),
+                nn.AvgPool2d(kernel_size=2, stride=2),
+                nn.Conv2d(64, 64, kernel_size=3, stride=1, padding=1),
+                nn.ReLU(),
+                nn.AvgPool2d(kernel_size=2, stride=2),
+                nn.Conv2d(64, 128, kernel_size=3, stride=1, padding=1),
+                nn.ReLU(),
+                nn.AdaptiveAvgPool2d((1, 1)),
+                nn.Flatten(start_dim=1, end_dim=-1),
+                nn.Linear(128, num_classes, bias=True),
+            )
+
+        batch_size = 32
+        model = convnet(10).to(device)
+        input = torch.randn([batch_size, 3, 28, 28], device=device)
+        targets = torch.randint(0, 10, (batch_size,), device=device)
+        criterion = CrossEntropyLoss(reduction='sum')  # use a loss that doesn't average across the batch to test in a for loop
+        result = call_for_per_sample_grads(model, batch_size, input)
+        loss = criterion(result, targets)
+        loss.backward()
+        result = []
+        for weight in model.parameters():
+            result.append(weight.grad_sample)
+            del weight.grad_sample
+
+        expected = []
+        for i in range(batch_size):
+            loss = criterion(model(input[i].unsqueeze(0)), targets[i].unsqueeze(0))
+            expected.append(torch.autograd.grad(loss, model.parameters(), torch.ones_like(loss)))
+
+        expected = [torch.stack(grad) for grad in zip(*expected)]
+        for (res, exp) in zip(result, expected):
+            assert torch.allclose(res, exp, atol=1e-4, rtol=5e-5)
 
 
 class TestExpandedWeightModule(TestCase):
@@ -286,10 +283,7 @@
         else:
             assert [torch.allclose(actual, expected) for (actual, expected) in zip(actual_grads, expected_grads)]
 
-<<<<<<< HEAD
     def _do_test_multi_input(self, module, input, atol=None):
-=======
-    def _do_test_multi_input(self, module, input):
         class TestModule(nn.Module):
             def __init__(self, module):
                 super().__init__()
@@ -298,7 +292,6 @@
             def forward(self, input):
                 return self.module(input) + self.module(input)
 
->>>>>>> d8f3efbe
         if sum(1 for _ in module.parameters()) == 0:  # for norms with affine=False
             return
         batch_size = input.shape[0]
@@ -318,13 +311,10 @@
                 res = module(input[i].unsqueeze(0)).sum()
                 expected_grads.append(torch.autograd.grad(res, module.parameters(), torch.ones_like(res)))
             expected_grads = tuple(torch.stack(grad) for grad in zip(*expected_grads))
-<<<<<<< HEAD
         if atol is not None:
-            assert [torch.allclose(actual, expected, atol=atol) for (actual, expected) in zip(actual_grads, expected_grads)]
+            assert [torch.allclose(actual, 2 * expected, atol=atol) for (actual, expected) in zip(actual_grads, expected_grads)]
         else:
-            assert [torch.allclose(actual, expected) for (actual, expected) in zip(actual_grads, expected_grads)]
-=======
-        assert [torch.allclose(actual, 2 * expected) for (actual, expected) in zip(actual_grads, expected_grads)]
+            assert [torch.allclose(actual, 2 * expected) for (actual, expected) in zip(actual_grads, expected_grads)]
 
     def test_per_sample_api_failing(self):
         module = nn.Linear(10, 10)
@@ -339,7 +329,6 @@
             loss = call_for_per_sample_grads(module, 64, input).sum()
             loss.backward()  # populate grad_sample fields
             call_for_per_sample_grads(module, 64, input)
->>>>>>> d8f3efbe
 
 class ContextManagerTests(TestBase):
     def __init__(self, *args, **kwargs):
