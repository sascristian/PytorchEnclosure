--- conflicted
+++ resolved
@@ -611,7 +611,6 @@
   AT_ASSERT(module_debug_info_set == expected_result);
 }
 
-<<<<<<< HEAD
 TEST(LiteInterpreterTest, LoadAndRunByteCodeModel) {
   // Test current runtime can load and run bytecode version 4 and 5.
   std::string file_path(__FILE__);
@@ -639,12 +638,6 @@
   AT_ASSERT(jit_module_v5_output.equal(expected_result));
   AT_ASSERT(mobile_module_v4_output.equal(expected_result));
   AT_ASSERT(mobile_module_v5_output.equal(expected_result));
-=======
-TEST(LiteInterpreterTest, GetRuntimeByteCodeVersion) {
-  auto runtime_bytecode_version = _get_runtime_bytecode_version();
-  AT_ASSERT(
-      runtime_bytecode_version == caffe2::serialize::kProducedBytecodeVersion);
->>>>>>> 9fbf46d5
 }
 
 TEST(LiteInterpreterTest, GetByteCodeVersion) {
@@ -664,48 +657,70 @@
   AT_ASSERT(version_v5 == 5);
 }
 
-TEST(LiteInterpreterTest, BackPortByteCodeModelV4) {
-  // Load check in model: sequence.ptl
+TEST(LiteInterpreterTest, BackPortToVersionByteCodeModelV4ToV3) {
   std::string filePath(__FILE__);
   auto test_model_file_v4 =
       filePath.substr(0, filePath.find_last_of("/\\") + 1);
   test_model_file_v4.append("script_module_v4.ptl");
-  auto version = _get_model_bytecode_version(test_model_file_v4);
-  AT_ASSERT(version == 4);
-
+
+  // Load check in model: script_module_v4.ptl
+  auto from_version = _get_model_bytecode_version(test_model_file_v4);
+  AT_ASSERT(from_version == 4);
+
+  // Backport script_module_v5.ptl to an older version
   std::ostringstream oss;
-  bool isSuccess = _backport_for_mobile(test_model_file_v4, oss);
-  AT_ASSERT(!isSuccess);
-}
-
-TEST(LiteInterpreterTest, BackPortByteCodeModelV5) {
+  const int64_t to_version_3 = 3;
+  bool backPortSuccess =
+      _backport_for_mobile(test_model_file_v4, oss, to_version_3);
+  AT_ASSERT(!backPortSuccess);
+}
+
+namespace {
+void backportBasicCheck(
+    std::string test_model_file,
+    const int64_t expect_from_version) {
+  auto from_version = _get_model_bytecode_version(test_model_file);
+  AT_ASSERT(from_version == expect_from_version);
+
+  // Backport script_module_v5.ptl to an older version
+  constexpr int64_t minimum_to_version = 4;
+  int64_t current_to_version = from_version - 1;
+
+  AT_ASSERT(current_to_version >= minimum_to_version);
+
+  // Verify all candidate to_version work as expected.
+  while (current_to_version >= minimum_to_version) {
+    std::ostringstream oss;
+    bool backPortSuccess =
+        _backport_for_mobile(test_model_file, oss, current_to_version);
+    AT_ASSERT(backPortSuccess);
+
+    // Check backport model version
+    std::istringstream iss(oss.str());
+    auto backport_version = _get_model_bytecode_version(iss);
+    AT_ASSERT(backport_version == current_to_version);
+
+    // Load and run the backport model, then compare the result with expect
+    // result
+    auto input_data = std::vector<IValue>({IValue(1)});
+    mobile::Module m = _load_for_mobile(iss);
+    auto actual_result = m.forward(input_data).toTensor();
+    auto expected_result = at::ones({2, 4}, ScalarType::Double) * 3;
+
+    AT_ASSERT(actual_result.equal(expected_result));
+    current_to_version--;
+  }
+}
+} // namespace
+
+TEST(LiteInterpreterTest, BackPortToVersionByteCodeModelV5ToV4) {
   std::string filePath(__FILE__);
   auto test_model_file_v5 =
       filePath.substr(0, filePath.find_last_of("/\\") + 1);
   test_model_file_v5.append("script_module_v5.ptl");
 
-  // Load check in model: script_module_v5.ptl
-  auto from_version = _get_model_bytecode_version(test_model_file_v5);
-  AT_ASSERT(from_version == 5);
-
-  // Backport script_module_v5.ptl to an older version
-  std::ostringstream oss;
-  bool backPortSuccess = _backport_for_mobile(test_model_file_v5, oss);
-
-  AT_ASSERT(backPortSuccess);
-
-  // Check backport model version
-  std::istringstream iss(oss.str());
-  auto backport_version = _get_model_bytecode_version(iss);
-  AT_ASSERT(backport_version == 4);
-
-  // Load and run the backport model, then compare the result with expect result
-  auto input_data = std::vector<IValue>({IValue(1)});
-  mobile::Module m = _load_for_mobile(iss);
-  auto actual_result = m.forward(input_data).toTensor();
-  auto expected_result = at::ones({2, 4}, ScalarType::Double) * 3;
-
-  AT_ASSERT(actual_result.equal(expected_result));
+  // Run basic check for backport from v5 to v4
+  backportBasicCheck(test_model_file_v5, 5);
 }
 
 // NOLINTNEXTLINE(cppcoreguidelines-avoid-non-const-global-variables)
