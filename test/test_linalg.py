--- conflicted
+++ resolved
@@ -3177,46 +3177,6 @@
     @skipCUDAIfNoMagma
     @skipCPUIfNoLapack
     @dtypes(*floating_and_complex_types())
-<<<<<<< HEAD
-    @precisionOverride({torch.float32: 1e-3, torch.complex64: 1e-3})
-    def test_solve_batched_non_contiguous(self, device, dtype):
-        make_fullrank = make_fullrank_matrices_with_distinct_singular_values
-        make_A = partial(make_fullrank, device=device, dtype=dtype)
-
-        A = make_A(2, 2, 2).permute(1, 0, 2)
-        b = torch.randn(2, 2, 2, dtype=dtype, device=device).permute(2, 1, 0)
-        self.assertFalse(A.is_contiguous())
-        self.assertFalse(b.is_contiguous())
-        actual = torch.linalg.solve(A, b)
-        expected = np.linalg.solve(A.cpu().numpy(), b.cpu().numpy())
-        self.assertEqual(actual, expected)
-
-    @skipCUDAIfNoMagma
-    @skipCPUIfNoLapack
-    @dtypes(*floating_and_complex_types())
-    def test_solve_batched_broadcasting(self, device, dtype):
-        from numpy.linalg import solve
-
-        def run_test(A_dims, B_dims):
-            A_matrix_size = A_dims[-1]
-            A_batch_dims = A_dims[:-2]
-            B, A = self.solve_test_helper(A_batch_dims + (A_matrix_size, A_matrix_size), B_dims, device, dtype)
-            actual = torch.linalg.solve(A, B)
-            expected = solve(A.cpu().numpy(), B.cpu().numpy())
-            self.assertEqual(actual, expected)
-
-        # test against numpy.linalg.solve
-        run_test((5, 5), (2, 0, 5, 3))  # broadcasting with 0 batch dim
-        run_test((2, 0, 5, 5), (5, 3))  # broadcasting with 0 batch dim
-        run_test((2, 1, 3, 4, 4), (4, 6))  # broadcasting B
-        run_test((4, 4), (2, 1, 3, 4, 2))  # broadcasting A
-        run_test((1, 3, 1, 4, 4), (2, 1, 3, 4, 5))  # broadcasting A & B
-
-    @skipCUDAIfNoMagma
-    @skipCPUIfNoLapack
-    @dtypes(*floating_and_complex_types())
-=======
->>>>>>> 41782a45
     def test_solve_errors_and_warnings(self, device, dtype):
         # solve expects batches of square matrices as input
         with self.assertRaisesRegex(RuntimeError, "must be batches of square matrices"):
@@ -3279,6 +3239,27 @@
             clone_a = torch.empty_like(a)
             with self.assertRaisesRegex(RuntimeError, "tensors to be on the same device"):
                 torch.linalg.solve(a, b, out=out)
+
+    @skipCUDAIfNoMagma
+    @skipCPUIfNoLapack
+    @dtypes(*floating_and_complex_types())
+    def test_solve_batched_broadcasting(self, device, dtype):
+        from numpy.linalg import solve
+
+        def run_test(A_dims, B_dims):
+            A_matrix_size = A_dims[-1]
+            A_batch_dims = A_dims[:-2]
+            B, A = self.solve_test_helper(A_batch_dims + (A_matrix_size, A_matrix_size), B_dims, device, dtype)
+            actual = torch.linalg.solve(A, B)
+            expected = solve(A.cpu().numpy(), B.cpu().numpy())
+            self.assertEqual(actual, expected)
+
+        # test against numpy.linalg.solve
+        run_test((5, 5), (2, 0, 5, 3))  # broadcasting with 0 batch dim
+        run_test((2, 0, 5, 5), (5, 3))  # broadcasting with 0 batch dim
+        run_test((2, 1, 3, 4, 4), (4, 6))  # broadcasting B
+        run_test((4, 4), (2, 1, 3, 4, 2))  # broadcasting A
+        run_test((1, 3, 1, 4, 4), (2, 1, 3, 4, 5))  # broadcasting A & B
 
     @skipCUDAIfNoMagma
     @skipCPUIfNoLapack
