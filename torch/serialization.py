import difflib
import os
import io
import shutil
import struct
import sys
import torch
import tarfile
import tempfile
import warnings
from contextlib import closing, contextmanager
from ._utils import _import_dotted_name
from ._six import string_classes as _string_classes
from torch._utils_internal import get_source_lines_and_file
from torch.types import Storage
from typing import Any, BinaryIO, cast, Dict, Optional, Type, Tuple, Union, IO
import copyreg
import pickle
import pathlib

DEFAULT_PROTOCOL = 2

LONG_SIZE = struct.Struct('=l').size
INT_SIZE = struct.Struct('=i').size
SHORT_SIZE = struct.Struct('=h').size

MAGIC_NUMBER = 0x1950a86a20f9469cfc6c
PROTOCOL_VERSION = 1001
STORAGE_KEY_SEPARATOR = ','

class SourceChangeWarning(Warning):
    pass


@contextmanager
def mkdtemp():
    path = tempfile.mkdtemp()
    yield path
    shutil.rmtree(path)


_package_registry = []


def _is_zipfile(f) -> bool:
    # This is a stricter implementation than zipfile.is_zipfile().
    # zipfile.is_zipfile() is True if the magic number appears anywhere in the
    # binary. Since we expect the files here to be generated by torch.save or
    # torch.jit.save, it's safe to only check the start bytes and avoid
    # collisions and assume the zip has only 1 file.
    # See bugs.python.org/issue28494.

    # Read the first 4 bytes of the file
    read_bytes = []
    start = f.tell()

    byte = f.read(1)
    while byte != "":
        read_bytes.append(byte)
        if len(read_bytes) == 4:
            break
        byte = f.read(1)
    f.seek(start)

    local_header_magic_number = [b'P', b'K', b'\x03', b'\x04']
    return read_bytes == local_header_magic_number


def register_package(priority, tagger, deserializer):
    queue_elem = (priority, tagger, deserializer)
    _package_registry.append(queue_elem)
    _package_registry.sort()


def check_module_version_greater_or_equal(module, req_version_tuple, error_if_malformed=True):
    '''
    Check if a module's version satisfies requirements

    Usually, a module's version string will be like 'x.y.z', which would be represented
    as a tuple (x, y, z), but sometimes it could be an unexpected format. If the version
    string does not match the given tuple's format up to the length of the tuple, then
    error and exit or emit a warning.

    Args:
        module: the module to check the version of
        req_version_tuple: tuple (usually of ints) representing the required version
        error_if_malformed: whether we should exit if module version string is malformed

    Returns:
        requirement_is_met: bool
    '''
    try:
        version_strs = module.__version__.split('.')
        # Cast module version fields to match the types of the required version
        module_version = tuple(
            type(req_field)(version_strs[idx]) for idx, req_field in enumerate(req_version_tuple)
        )
        requirement_is_met = module_version >= req_version_tuple

    except Exception as e:
        message = (
            "'%s' module version string is malformed '%s' and cannot be compared"
            " with tuple %s"
        ) % (
            module.__name__, module.__version__, str(req_version_tuple)
        )
        if error_if_malformed:
            raise RuntimeError(message) from e
        else:
            warnings.warn(message + ', but continuing assuming that requirement is met')
            requirement_is_met = True

    return requirement_is_met


def _cpu_tag(obj):
    if type(obj).__module__ == 'torch':
        return 'cpu'


def _cuda_tag(obj):
    if type(obj).__module__ == 'torch.cuda':
        return 'cuda:' + str(obj.get_device())


def _cpu_deserialize(obj, location):
    if location == 'cpu':
        return obj


def validate_cuda_device(location):
    device = torch.cuda._utils._get_device_index(location, True)

    if not torch.cuda.is_available():
        raise RuntimeError('Attempting to deserialize object on a CUDA '
                           'device but torch.cuda.is_available() is False. '
                           'If you are running on a CPU-only machine, '
                           'please use torch.load with map_location=torch.device(\'cpu\') '
                           'to map your storages to the CPU.')
    device_count = torch.cuda.device_count()
    if device >= device_count:
        raise RuntimeError('Attempting to deserialize object on CUDA device '
                           f'{device} but torch.cuda.device_count() is {device_count}. Please use '
                           'torch.load with map_location to map your storages '
                           'to an existing device.')
    return device


def _cuda_deserialize(obj, location):
    if location.startswith('cuda'):
        device = validate_cuda_device(location)
        if getattr(obj, "_torch_load_uninitialized", False):
            storage_type = getattr(torch.cuda, type(obj).__name__)
            with torch.cuda.device(device):
                return storage_type(obj.size())
        else:
            return obj.cuda(device)


register_package(10, _cpu_tag, _cpu_deserialize)
register_package(20, _cuda_tag, _cuda_deserialize)


def location_tag(storage: Storage):
    for _, tagger, _ in _package_registry:
        location = tagger(storage)
        if location:
            return location
    raise RuntimeError("don't know how to determine data location of "
                       + torch.typename(storage))


def default_restore_location(storage, location):
    for _, _, fn in _package_registry:
        result = fn(storage, location)
        if result is not None:
            return result
    raise RuntimeError("don't know how to restore data location of "
                       + torch.typename(storage) + " (tagged with "
                       + location + ")")


def normalize_storage_type(storage_type):
    return getattr(torch, storage_type.__name__)


def storage_to_tensor_type(storage):
    storage_type = type(storage)
    module = _import_dotted_name(storage_type.__module__)
    return getattr(module, storage_type.__name__.replace('Storage', 'Tensor'))


def _is_path(name_or_buffer):
    return isinstance(name_or_buffer, str) or \
        isinstance(name_or_buffer, pathlib.Path)


class _opener(object):
    def __init__(self, file_like):
        self.file_like = file_like

    def __enter__(self):
        return self.file_like

    def __exit__(self, *args):
        pass


class _open_file(_opener):
    def __init__(self, name, mode):
        super(_open_file, self).__init__(open(name, mode))

    def __exit__(self, *args):
        self.file_like.close()


class _open_buffer_reader(_opener):
    def __init__(self, buffer):
        super(_open_buffer_reader, self).__init__(buffer)
        _check_seekable(buffer)


class _open_buffer_writer(_opener):
    def __exit__(self, *args):
        self.file_like.flush()


def _open_file_like(name_or_buffer, mode):
    if _is_path(name_or_buffer):
        return _open_file(name_or_buffer, mode)
    else:
        if 'w' in mode:
            return _open_buffer_writer(name_or_buffer)
        elif 'r' in mode:
            return _open_buffer_reader(name_or_buffer)
        else:
            raise RuntimeError(f"Expected 'r' or 'w' in mode but got {mode}")


class _open_zipfile_reader(_opener):
    def __init__(self, name_or_buffer) -> None:
        super(_open_zipfile_reader, self).__init__(torch._C.PyTorchFileReader(name_or_buffer))


class _open_zipfile_writer_file(_opener):
    def __init__(self, name) -> None:
        super(_open_zipfile_writer_file, self).__init__(torch._C.PyTorchFileWriter(str(name)))

    def __exit__(self, *args) -> None:
        self.file_like.write_end_of_file()


class _open_zipfile_writer_buffer(_opener):
    def __init__(self, buffer) -> None:
        self.buffer = buffer
        super(_open_zipfile_writer_buffer, self).__init__(torch._C.PyTorchFileWriter(buffer))

    def __exit__(self, *args) -> None:
        self.file_like.write_end_of_file()
        self.buffer.flush()


def _open_zipfile_writer(name_or_buffer):
    container: Type[_opener]
    if _is_path(name_or_buffer):
        container = _open_zipfile_writer_file
    else:
        container = _open_zipfile_writer_buffer
    return container(name_or_buffer)


def _is_compressed_file(f) -> bool:
    compress_modules = ['gzip']
    try:
        return f.__module__ in compress_modules
    except AttributeError:
        return False


def _should_read_directly(f):
    """
    Checks if f is a file that should be read directly. It should be read
    directly if it is backed by a real file (has a fileno) and is not a
    a compressed file (e.g. gzip)
    """
    if _is_compressed_file(f):
        return False
    try:
        return f.fileno() >= 0
    except io.UnsupportedOperation:
        return False
    except AttributeError:
        return False


def _check_seekable(f) -> bool:

    def raise_err_msg(patterns, e):
        for p in patterns:
            if p in str(e):
                msg = (str(e) + ". You can only torch.load from a file that is seekable."
                                + " Please pre-load the data into a buffer like io.BytesIO and"
                                + " try to load from it instead.")
                raise type(e)(msg)
        raise e

    try:
        f.seek(f.tell())
        return True
    except (io.UnsupportedOperation, AttributeError) as e:
        raise_err_msg(["seek", "tell"], e)
    return False

def _check_dill_version(pickle_module) -> None:
    '''Checks if using dill as the pickle module, and if so, checks if it is the correct version.
    If dill version is lower than 0.3.1, a ValueError is raised.

    Args:
        pickle_module: module used for pickling metadata and objects

    '''
    if pickle_module.__name__ == 'dill':
        required_dill_version = (0, 3, 1)
        if not check_module_version_greater_or_equal(pickle_module, required_dill_version, False):
            raise ValueError((
                "'torch' supports dill >= %s, but you have dill %s."
                " Please upgrade dill or switch to 'pickle'"
            ) % (
                '.'.join([str(num) for num in required_dill_version]),
                pickle_module.__version__
            ))

def save(obj, f: Union[str, os.PathLike, BinaryIO, IO[bytes]],
         pickle_module=pickle, pickle_protocol=DEFAULT_PROTOCOL, _use_new_zipfile_serialization=True) -> None:
    # Reference: https://github.com/pytorch/pytorch/issues/54354
    # The first line of this docstring overrides the one Sphinx generates for the
    # documentation. We need it so that Sphinx doesn't leak `pickle`s path from
    # the build environment (e.g. `<module 'pickle' from '/leaked/path').

<<<<<<< HEAD
=======
    """save(obj, f, pickle_module=pickle, pickle_protocol=DEFAULT_PROTOCOL, _use_new_zipfile_serialization=True)

    Saves an object to a disk file.

>>>>>>> 078fadaa
    See also: :ref:`saving-loading-tensors`

    Args:
        obj: saved object
        f: a file-like object (has to implement write and flush) or a string or
           os.PathLike object containing a file name
        pickle_module: module used for pickling metadata and objects
        pickle_protocol: can be specified to override the default protocol

    .. note::
        A common PyTorch convention is to save tensors using .pt file extension.

    .. note::
        PyTorch preserves storage sharing across serialization. See
        :ref:`preserve-storage-sharing` for more details.

    .. note::
        The 1.6 release of PyTorch switched ``torch.save`` to use a new
        zipfile-based file format. ``torch.load`` still retains the ability to
        load files in the old format. If for any reason you want ``torch.save``
        to use the old format, pass the kwarg ``_use_new_zipfile_serialization=False``.

    Example:
        >>> # Save to file
        >>> x = torch.tensor([0, 1, 2, 3, 4])
        >>> torch.save(x, 'tensor.pt')
        >>> # Save to io.BytesIO buffer
        >>> buffer = io.BytesIO()
        >>> torch.save(x, buffer)
    """
    _check_dill_version(pickle_module)

    with _open_file_like(f, 'wb') as opened_file:
        if _use_new_zipfile_serialization:
            with _open_zipfile_writer(opened_file) as opened_zipfile:
                _save(obj, opened_zipfile, pickle_module, pickle_protocol)
                return
        _legacy_save(obj, opened_file, pickle_module, pickle_protocol)


def _legacy_save(obj, f, pickle_module, pickle_protocol) -> None:
    import torch.nn as nn
    serialized_container_types = {}
    serialized_storages = {}

    def persistent_id(obj: Any) -> Optional[Tuple]:
        # FIXME: the docs say that persistent_id should only return a string
        # but torch store returns tuples. This works only in the binary protocol
        # see
        # https://docs.python.org/2/library/pickle.html#pickling-and-unpickling-external-objects
        # https://github.com/python/cpython/blob/master/Lib/pickle.py#L527-L537
        if isinstance(obj, type) and issubclass(obj, nn.Module):
            if obj in serialized_container_types:
                return None
            serialized_container_types[obj] = True
            source_file = source = None
            try:
                source_lines, _, source_file = get_source_lines_and_file(obj)
                source = ''.join(source_lines)
            except Exception:  # saving the source is optional, so we can ignore any errors
                warnings.warn("Couldn't retrieve source code for container of "
                              "type " + obj.__name__ + ". It won't be checked "
                              "for correctness upon loading.")
            return ('module', obj, source_file, source)

        elif torch.is_storage(obj):
            view_metadata: Optional[Tuple[str, int, int]]
            obj = cast(Storage, obj)
            storage_type = normalize_storage_type(type(obj))
            # Offset is always 0, but we keep it for backwards compatibility
            # with the old serialization format (which supported storage views)
            offset = 0
            obj_key = str(obj._cdata)
            location = location_tag(obj)
            serialized_storages[obj_key] = obj
            is_view = obj._cdata != obj._cdata
            if is_view:
                view_metadata = (str(obj._cdata), offset, obj.size())
            else:
                view_metadata = None

            return ('storage',
                    storage_type,
                    obj_key,
                    location,
                    obj.size(),
                    view_metadata)
        return None

    sys_info = dict(
        protocol_version=PROTOCOL_VERSION,
        little_endian=sys.byteorder == 'little',
        type_sizes=dict(
            short=SHORT_SIZE,
            int=INT_SIZE,
            long=LONG_SIZE,
        ),
    )

    pickle_module.dump(MAGIC_NUMBER, f, protocol=pickle_protocol)
    pickle_module.dump(PROTOCOL_VERSION, f, protocol=pickle_protocol)
    pickle_module.dump(sys_info, f, protocol=pickle_protocol)
    pickler = pickle_module.Pickler(f, protocol=pickle_protocol)
    pickler.persistent_id = persistent_id
    pickler.dump(obj)

    serialized_storage_keys = sorted(serialized_storages.keys())
    pickle_module.dump(serialized_storage_keys, f, protocol=pickle_protocol)
    f.flush()
    for key in serialized_storage_keys:
        serialized_storages[key]._write_file(f, _should_read_directly(f), True)


def _save(obj, zip_file, pickle_module, pickle_protocol):
    serialized_storages = {}
    id_map: Dict[int, str] = {}

    def persistent_id(obj):
        # FIXME: the docs say that persistent_id should only return a string
        # but torch store returns tuples. This works only in the binary protocol
        # see
        # https://docs.python.org/2/library/pickle.html#pickling-and-unpickling-external-objects
        # https://github.com/python/cpython/blob/master/Lib/pickle.py#L527-L537
        if torch.is_storage(obj):
            storage_type = normalize_storage_type(type(obj))
            obj_key = id_map.setdefault(obj._cdata, str(len(id_map)))
            location = location_tag(obj)
            serialized_storages[obj_key] = obj

            return ('storage',
                    storage_type,
                    obj_key,
                    location,
                    obj.size())
        return None

    # Write the pickle data for `obj`
    data_buf = io.BytesIO()
    pickler = pickle_module.Pickler(data_buf, protocol=pickle_protocol)
    pickler.persistent_id = persistent_id
    pickler.dump(obj)
    data_value = data_buf.getvalue()
    zip_file.write_record('data.pkl', data_value, len(data_value))

    # Write each tensor to a file named tensor/the_tensor_key in the zip archive
    for key in sorted(serialized_storages.keys()):
        name = f'data/{key}'
        storage = serialized_storages[key]
        # given that we copy things around anyway, we might use storage.cpu()
        # this means to that to get tensors serialized, you need to implement
        # .cpu() on the underlying Storage
        if storage.device.type != 'cpu':
            storage = storage.cpu()
        # Now that it is on the CPU we can directly copy it into the zip file
        num_bytes = storage.size() * storage.element_size()
        zip_file.write_record(name, storage.data_ptr(), num_bytes)


def load(f, map_location=None, pickle_module=pickle, **pickle_load_args):
    # Reference: https://github.com/pytorch/pytorch/issues/54354
    # The first line of this docstring overrides the one Sphinx generates for the
    # documentation. We need it so that Sphinx doesn't leak `pickle`s path from
    # the build environment (e.g. `<module 'pickle' from '/leaked/path').

    """load(f, map_location=None, pickle_module=pickle, **pickle_load_args)

    Loads an object saved with :func:`torch.save` from a file.

    :func:`torch.load` uses Python's unpickling facilities but treats storages,
    which underlie tensors, specially. They are first deserialized on the
    CPU and are then moved to the device they were saved from. If this fails
    (e.g. because the run time system doesn't have certain devices), an exception
    is raised. However, storages can be dynamically remapped to an alternative
    set of devices using the :attr:`map_location` argument.

    If :attr:`map_location` is a callable, it will be called once for each serialized
    storage with two arguments: storage and location. The storage argument
    will be the initial deserialization of the storage, residing on the CPU.
    Each serialized storage has a location tag associated with it which
    identifies the device it was saved from, and this tag is the second
    argument passed to :attr:`map_location`. The builtin location tags are ``'cpu'``
    for CPU tensors and ``'cuda:device_id'`` (e.g. ``'cuda:2'``) for CUDA tensors.
    :attr:`map_location` should return either ``None`` or a storage. If
    :attr:`map_location` returns a storage, it will be used as the final deserialized
    object, already moved to the right device. Otherwise, :func:`torch.load` will
    fall back to the default behavior, as if :attr:`map_location` wasn't specified.

    If :attr:`map_location` is a :class:`torch.device` object or a string containing
    a device tag, it indicates the location where all tensors should be loaded.

    Otherwise, if :attr:`map_location` is a dict, it will be used to remap location tags
    appearing in the file (keys), to ones that specify where to put the
    storages (values).

    User extensions can register their own location tags and tagging and
    deserialization methods using :func:`torch.serialization.register_package`.

    Args:
        f: a file-like object (has to implement :meth:`read`, :meth:`readline`, :meth:`tell`, and :meth:`seek`),
            or a string or os.PathLike object containing a file name
        map_location: a function, :class:`torch.device`, string or a dict specifying how to remap storage
            locations
        pickle_module: module used for unpickling metadata and objects (has to
            match the :attr:`pickle_module` used to serialize file)
        pickle_load_args: (Python 3 only) optional keyword arguments passed over to
            :func:`pickle_module.load` and :func:`pickle_module.Unpickler`, e.g.,
            :attr:`errors=...`.

    .. warning::
        :func:`torch.load()` uses ``pickle`` module implicitly, which is known to be insecure.
        It is possible to construct malicious pickle data which will execute arbitrary code
        during unpickling. Never load data that could have come from an untrusted
        source, or that could have been tampered with. **Only load data you trust**.

    .. note::
        When you call :func:`torch.load()` on a file which contains GPU tensors, those tensors
        will be loaded to GPU by default. You can call ``torch.load(.., map_location='cpu')``
        and then :meth:`load_state_dict` to avoid GPU RAM surge when loading a model checkpoint.

    .. note::
        By default, we decode byte strings as ``utf-8``.  This is to avoid a common error
        case ``UnicodeDecodeError: 'ascii' codec can't decode byte 0x...``
        when loading files saved by Python 2 in Python 3.  If this default
        is incorrect, you may use an extra :attr:`encoding` keyword argument to specify how
        these objects should be loaded, e.g., :attr:`encoding='latin1'` decodes them
        to strings using ``latin1`` encoding, and :attr:`encoding='bytes'` keeps them
        as byte arrays which can be decoded later with ``byte_array.decode(...)``.

    Example:
        >>> torch.load('tensors.pt')
        # Load all tensors onto the CPU
        >>> torch.load('tensors.pt', map_location=torch.device('cpu'))
        # Load all tensors onto the CPU, using a function
        >>> torch.load('tensors.pt', map_location=lambda storage, loc: storage)
        # Load all tensors onto GPU 1
        >>> torch.load('tensors.pt', map_location=lambda storage, loc: storage.cuda(1))
        # Map tensors from GPU 1 to GPU 0
        >>> torch.load('tensors.pt', map_location={'cuda:1':'cuda:0'})
        # Load tensor from io.BytesIO object
        >>> with open('tensor.pt', 'rb') as f:
        ...     buffer = io.BytesIO(f.read())
        >>> torch.load(buffer)
        # Load a module with 'ascii' encoding for unpickling
        >>> torch.load('module.pt', encoding='ascii')
    """
    _check_dill_version(pickle_module)

    if 'encoding' not in pickle_load_args.keys():
        pickle_load_args['encoding'] = 'utf-8'

    with _open_file_like(f, 'rb') as opened_file:
        if _is_zipfile(opened_file):
            # The zipfile reader is going to advance the current file position.
            # If we want to actually tail call to torch.jit.load, we need to
            # reset back to the original position.
            orig_position = opened_file.tell()
            with _open_zipfile_reader(opened_file) as opened_zipfile:
                if _is_torchscript_zip(opened_zipfile):
                    warnings.warn("'torch.load' received a zip file that looks like a TorchScript archive"
                                  " dispatching to 'torch.jit.load' (call 'torch.jit.load' directly to"
                                  " silence this warning)", UserWarning)
                    opened_file.seek(orig_position)
                    return torch.jit.load(opened_file)
                return _load(opened_zipfile, map_location, pickle_module, **pickle_load_args)
        return _legacy_load(opened_file, map_location, pickle_module, **pickle_load_args)


# Register pickling support for layout instances such as
# torch.sparse_coo, etc
def _get_layout(name):
    """Get layout extension object from its string representation.
    """
    cache = _get_layout.cache   # type: ignore[attr-defined]
    if not cache:
        for v in torch.__dict__.values():
            if isinstance(v, torch.layout):
                cache[str(v)] = v
    return cache[name]

# There are yet not good way to type annotate function attributes https://github.com/python/mypy/issues/2087
_get_layout.cache = {}   # type: ignore[attr-defined]
copyreg.pickle(torch.layout, lambda obj: (_get_layout, (str(obj),)))


def _legacy_load(f, map_location, pickle_module, **pickle_load_args):
    deserialized_objects: Dict[int, Any] = {}

    restore_location = _get_restore_location(map_location)

    def _check_container_source(container_type, source_file, original_source):
        try:
            current_source = ''.join(get_source_lines_and_file(container_type)[0])
        except Exception:  # saving the source is optional, so we can ignore any errors
            warnings.warn("Couldn't retrieve source code for container of "
                          "type " + container_type.__name__ + ". It won't be checked "
                          "for correctness upon loading.")
            return
        if original_source != current_source:
            if container_type.dump_patches:
                file_name = container_type.__name__ + '.patch'
                diff = difflib.unified_diff(current_source.split('\n'),
                                            original_source.split('\n'),
                                            source_file,
                                            source_file, lineterm="")
                lines = '\n'.join(diff)
                try:
                    with open(file_name, 'a+') as f:
                        file_size = f.seek(0, 2)
                        f.seek(0)
                        if file_size == 0:
                            f.write(lines)
                        elif file_size != len(lines) or f.read() != lines:
                            raise IOError
                    msg = ("Saved a reverse patch to " + file_name + ". "
                           "Run `patch -p0 < " + file_name + "` to revert your "
                           "changes.")
                except IOError:
                    msg = ("Tried to save a patch, but couldn't create a "
                           "writable file " + file_name + ". Make sure it "
                           "doesn't exist and your working directory is "
                           "writable.")
            else:
                msg = ("you can retrieve the original source code by "
                       "accessing the object's source attribute or set "
                       "`torch.nn.Module.dump_patches = True` and use the "
                       "patch tool to revert the changes.")
            msg = f"source code of class '{torch.typename(container_type)}' has changed. {msg}"
            warnings.warn(msg, SourceChangeWarning)

    def legacy_load(f):
        deserialized_objects: Dict[int, Any] = {}

        def persistent_load(saved_id):
            if isinstance(saved_id, tuple):
                # Ignore containers that don't have any sources saved
                if all(saved_id[1:]):
                    _check_container_source(*saved_id)
                return saved_id[0]
            return deserialized_objects[int(saved_id)]

        with closing(tarfile.open(fileobj=f, mode='r:', format=tarfile.PAX_FORMAT)) as tar, \
                mkdtemp() as tmpdir:

            tar.extract('storages', path=tmpdir)
            with open(os.path.join(tmpdir, 'storages'), 'rb', 0) as f:
                num_storages = pickle_module.load(f, **pickle_load_args)
                for i in range(num_storages):
                    args = pickle_module.load(f, **pickle_load_args)
                    key, location, storage_type = args
                    obj = storage_type._new_with_file(f)
                    obj = restore_location(obj, location)
                    deserialized_objects[key] = obj

                storage_views = pickle_module.load(f, **pickle_load_args)
                for target_cdata, root_cdata, offset, size in storage_views:
                    root = deserialized_objects[root_cdata]
                    deserialized_objects[target_cdata] = root[offset:offset + size]

            tar.extract('tensors', path=tmpdir)
            with open(os.path.join(tmpdir, 'tensors'), 'rb', 0) as f:
                num_tensors = pickle_module.load(f, **pickle_load_args)
                for _ in range(num_tensors):
                    args = pickle_module.load(f, **pickle_load_args)
                    key, storage_id, original_tensor_type = args
                    storage = deserialized_objects[storage_id]
                    tensor_type = storage_to_tensor_type(storage)
                    ndim, = struct.unpack('<i', f.read(4))
                    # skip next 4 bytes; legacy encoding treated ndim as 8 bytes
                    f.read(4)
                    size = struct.unpack(f'<{ndim}q', f.read(8 * ndim))
                    stride = struct.unpack(f'<{ndim}q', f.read(8 * ndim))
                    storage_offset, = struct.unpack('<q', f.read(8))
                    tensor = tensor_type().set_(storage, storage_offset, size, stride)
                    deserialized_objects[key] = tensor

            pickle_file = tar.extractfile('pickle')
            unpickler = pickle_module.Unpickler(pickle_file, **pickle_load_args)
            unpickler.persistent_load = persistent_load
            result = unpickler.load()
            return result

    deserialized_objects = {}

    def persistent_load(saved_id):
        assert isinstance(saved_id, tuple)
        typename = _maybe_decode_ascii(saved_id[0])
        data = saved_id[1:]

        if typename == 'module':
            # Ignore containers that don't have any sources saved
            if all(data[1:]):
                _check_container_source(*data)
            return data[0]
        elif typename == 'storage':
            data_type, root_key, location, size, view_metadata = data
            location = _maybe_decode_ascii(location)
            if root_key not in deserialized_objects:
                obj = data_type(size)
                obj._torch_load_uninitialized = True
                deserialized_objects[root_key] = restore_location(obj, location)
            storage = deserialized_objects[root_key]
            if view_metadata is not None:
                view_key, offset, view_size = view_metadata
                if view_key not in deserialized_objects:
                    deserialized_objects[view_key] = storage[offset:offset + view_size]
                return deserialized_objects[view_key]
            else:
                return storage
        else:
            raise RuntimeError("Unknown saved id type: %s" % saved_id[0])

    _check_seekable(f)
    f_should_read_directly = _should_read_directly(f)

    if f_should_read_directly and f.tell() == 0:
        # legacy_load requires that f has fileno()
        # only if offset is zero we can attempt the legacy tar file loader
        try:
            return legacy_load(f)
        except tarfile.TarError:
            if _is_zipfile(f):
                # .zip is used for torch.jit.save and will throw an un-pickling error here
                raise RuntimeError(
                    f"{f.name} is a zip archive (did you mean to use torch.jit.load()?)") from None
            # if not a tarfile, reset file offset and proceed
            f.seek(0)

    if not hasattr(f, 'readinto') and (3, 8, 0) <= sys.version_info < (3, 8, 2):
        raise RuntimeError(
            "torch.load does not work with file-like objects that do not implement readinto on Python 3.8.0 and 3.8.1. "
            f"Received object of type \"{type(f)}\". Please update to Python 3.8.2 or newer to restore this "
            "functionality.")

    magic_number = pickle_module.load(f, **pickle_load_args)
    if magic_number != MAGIC_NUMBER:
        raise RuntimeError("Invalid magic number; corrupt file?")
    protocol_version = pickle_module.load(f, **pickle_load_args)
    if protocol_version != PROTOCOL_VERSION:
        raise RuntimeError("Invalid protocol version: %s" % protocol_version)

    _sys_info = pickle_module.load(f, **pickle_load_args)
    unpickler = pickle_module.Unpickler(f, **pickle_load_args)
    unpickler.persistent_load = persistent_load
    result = unpickler.load()

    deserialized_storage_keys = pickle_module.load(f, **pickle_load_args)

    offset = f.tell() if f_should_read_directly else None
    for key in deserialized_storage_keys:
        assert key in deserialized_objects
        deserialized_objects[key]._set_from_file(f, offset, f_should_read_directly)
        if offset is not None:
            offset = f.tell()

    torch._utils._validate_loaded_sparse_tensors()

    return result


def _maybe_decode_ascii(bytes_str: Union[bytes, str]) -> str:
    # When using encoding='bytes' in Py3, some **internal** keys stored as
    # strings in Py2 are loaded as bytes. This function decodes them with
    # ascii encoding, one that Py3 uses by default.
    #
    # NOTE: This should only be used on internal keys (e.g., `typename` and
    #       `location` in `persistent_load` below!
    if isinstance(bytes_str, bytes):
        return bytes_str.decode('ascii')
    return bytes_str


def _get_restore_location(map_location):
    if map_location is None:
        restore_location = default_restore_location
    elif isinstance(map_location, dict):
        def restore_location(storage, location):
            location = map_location.get(location, location)
            return default_restore_location(storage, location)
    elif isinstance(map_location, _string_classes):
        def restore_location(storage, location):
            return default_restore_location(storage, map_location)
    elif isinstance(map_location, torch.device):
        def restore_location(storage, location):
            return default_restore_location(storage, str(map_location))
    else:
        def restore_location(storage, location):
            result = map_location(storage, location)
            if result is None:
                result = default_restore_location(storage, location)
            return result
    return restore_location

def _load(zip_file, map_location, pickle_module, pickle_file='data.pkl', **pickle_load_args):
    restore_location = _get_restore_location(map_location)

    loaded_storages = {}

    def load_tensor(data_type, size, key, location):
        name = f'data/{key}'
        dtype = data_type(0).dtype

        storage = zip_file.get_storage_from_record(name, size, dtype).storage()
        loaded_storages[key] = restore_location(storage, location)

    def persistent_load(saved_id):
        assert isinstance(saved_id, tuple)
        typename = _maybe_decode_ascii(saved_id[0])
        data = saved_id[1:]

        assert typename == 'storage', \
            f"Unknown typename for persistent_load, expected 'storage' but got '{typename}'"
        data_type, key, location, size = data
        if key not in loaded_storages:
            load_tensor(data_type, size, key, _maybe_decode_ascii(location))
        storage = loaded_storages[key]
        return storage

    load_module_mapping: Dict[str, str] = {
        # See https://github.com/pytorch/pytorch/pull/51633
        'torch.tensor': 'torch._tensor'
    }

    # Need to subclass Unpickler instead of directly monkey-patching the find_class method
    # because it's marked readonly in pickle.
    # The type: ignore is because mypy can't statically determine the type of this class.
    class UnpicklerWrapper(pickle_module.Unpickler):  # type: ignore[name-defined]
        # from https://stackoverflow.com/questions/13398462/unpickling-python-objects-with-a-changed-module-path/13405732
        # Lets us override the imports that pickle uses when unpickling an object.
        # This is useful for maintaining BC if we change a module path that tensor instantiation relies on.
        def find_class(self, mod_name, name):
            mod_name = load_module_mapping.get(mod_name, mod_name)
            return super().find_class(mod_name, name)

    # Load the data (which may in turn use `persistent_load` to load tensors)
    data_file = io.BytesIO(zip_file.get_record(pickle_file))

    unpickler = UnpicklerWrapper(data_file, **pickle_load_args)
    unpickler.persistent_load = persistent_load
    result = unpickler.load()

    torch._utils._validate_loaded_sparse_tensors()

    return result


def _is_torchscript_zip(zip_file):
    return 'constants.pkl' in zip_file.get_all_records()<|MERGE_RESOLUTION|>--- conflicted
+++ resolved
@@ -337,13 +337,10 @@
     # documentation. We need it so that Sphinx doesn't leak `pickle`s path from
     # the build environment (e.g. `<module 'pickle' from '/leaked/path').
 
-<<<<<<< HEAD
-=======
     """save(obj, f, pickle_module=pickle, pickle_protocol=DEFAULT_PROTOCOL, _use_new_zipfile_serialization=True)
 
     Saves an object to a disk file.
 
->>>>>>> 078fadaa
     See also: :ref:`saving-loading-tensors`
 
     Args:
