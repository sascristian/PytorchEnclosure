"""
Python implementation of ``__torch_function__``

While most of the torch API and handling for ``__torch_function__`` happens
at the C++ level, some of the torch API is written in Python so we need
python-level handling for ``__torch_function__`` overrides as well. The main
developer-facing functionality in this file are handle_torch_function and
has_torch_function. See torch/functional.py and test/test_overrides.py
for usage examples.

Note
----
heavily inspired by NumPy's ``__array_function__`` (see:
https://github.com/pytorch/pytorch/issues/24015 and
https://www.numpy.org/neps/nep-0018-array-function-protocol.html
)

If changing this file in a way that can affect ``__torch_function__`` overhead,
please report the benchmarks in ``benchmarks/overrides_benchmark``. See the
instructions in the ``README.md`` in that directory.
"""

import __future__

import collections
import functools
import types
import warnings
from typing import Dict, Set, List, Any, Callable, Iterable, Type

import torch
from torch._C import (
    _has_torch_function, _has_torch_function_unary,
    _has_torch_function_variadic, _add_docstr)

__all__ = [
    "get_ignored_functions",
    "get_overridable_functions",
    "get_testing_overrides",
    "handle_torch_function",
    "has_torch_function",
    "is_tensor_like",
    "is_tensor_method_or_property",
    "wrap_torch_function",
]

@functools.lru_cache(None)
def get_ignored_functions() -> Set[Callable]:
    """
    Return public functions that cannot be overridden by ``__torch_function__``.

    Returns
    -------
    Set[Callable]
        A tuple of functions that are publicly available in the torch API but cannot
        be overridden with ``__torch_function__``. Mostly this is because none of the
        arguments of these functions are tensors or tensor-likes.

    Examples
    --------
    >>> torch.Tensor.as_subclass in torch.overrides.get_ignored_functions()
    True
    >>> torch.add in torch.overrides.get_ignored_functions()
    False
    """
    Tensor = torch.Tensor
    return {
        torch.typename,
        torch.is_tensor,
        torch.is_storage,
        torch.set_default_tensor_type,
        torch.set_rng_state,
        torch.get_rng_state,
        torch.manual_seed,
        torch.initial_seed,
        torch.seed,
        torch.save,
        torch.load,
        torch.set_printoptions,
        torch.fork,
        torch.get_default_dtype,
        torch.get_num_interop_threads,
        torch.get_num_threads,
        torch.init_num_threads,
        torch.import_ir_module,
        torch.import_ir_module_from_buffer,
        torch.is_anomaly_enabled,
        torch.is_grad_enabled,
        torch.merge_type_from_type_comment,
        torch.parse_ir,
        torch.parse_schema,
        torch.parse_type_comment,
        torch.set_anomaly_enabled,
        torch.set_flush_denormal,
        torch.set_num_interop_threads,
        torch.set_num_threads,
        torch.wait,
        torch.as_tensor,
        torch.from_numpy,
        torch.get_device,
        torch.tensor,
        torch.default_generator,
        torch.has_cuda,
        torch.has_cudnn,
        torch.has_lapack,
        torch.device,
        torch.dtype,
        torch.finfo,
        torch.has_mkl,
        torch.has_mkldnn,
        torch.has_openmp,
        torch.iinfo,
        torch.memory_format,
        torch.qscheme,
        torch.set_grad_enabled,
        torch.no_grad,
        torch.enable_grad,
        torch.inference_mode,
        torch.is_inference_mode_enabled,
        torch.layout,
        torch.align_tensors,
        torch.arange,
        torch.as_strided,
        torch.bartlett_window,
        torch.blackman_window,
        torch.broadcast_shapes,
        torch.can_cast,
        torch.cudnn_affine_grid_generator,
        torch.cudnn_batch_norm,
        torch.cudnn_convolution,
        torch.cudnn_convolution_transpose,
        torch.cudnn_convolution_relu,
        torch.cudnn_convolution_add_relu,
        torch.cudnn_grid_sampler,
        torch.cudnn_is_acceptable,
        torch.empty,
        torch.empty_strided,
        torch.empty_quantized,
        torch.eye,
        torch.fft.fftfreq,
        torch.fft.rfftfreq,
        torch.from_file,
        torch.full,
        torch.hamming_window,
        torch.hann_window,
        torch.kaiser_window,
        torch.linspace,
        torch.logspace,
        torch.mkldnn_adaptive_avg_pool2d,
        torch.mkldnn_convolution,
<<<<<<< HEAD
        torch.mkldnn_convolution_backward_weights,
        torch.mkldnn_convolution_transpose,
        torch.mkldnn_convolution_transpose_backward_weights,
=======
>>>>>>> d9106116
        torch.mkldnn_max_pool2d,
        torch.mkldnn_max_pool3d,
        torch.mkldnn_linear_backward_weights,
        torch.normal,
        torch.ones,
        torch.promote_types,
        torch.rand,
        torch.randn,
        torch.randint,
        torch.randperm,
        torch.range,
        torch.result_type,
        torch.scalar_tensor,
        torch.sparse_coo_tensor,
        torch.sparse_csr_tensor,
        torch.tril_indices,
        torch.triu_indices,
        torch.vander,
        torch.zeros,
        torch._jit_internal.boolean_dispatch,
        torch.nn.functional.assert_int_or_pair,
        torch.nn.functional.upsample,
        torch.nn.functional.upsample_bilinear,
        torch.nn.functional.upsample_nearest,
        torch.nn.functional.has_torch_function,
        torch.nn.functional.has_torch_function_unary,
        torch.nn.functional.has_torch_function_variadic,
        torch.nn.functional.handle_torch_function,
        torch.nn.functional.sigmoid,
        torch.nn.functional.hardsigmoid,
        torch.nn.functional.tanh,
        has_torch_function,
        handle_torch_function,
        torch.set_autocast_enabled,
        torch.is_autocast_enabled,
        torch.clear_autocast_cache,
        torch.set_autocast_cpu_enabled,
        torch.is_autocast_cpu_enabled,
        torch.set_autocast_cpu_dtype,
        torch.get_autocast_cpu_dtype,
        torch.get_autocast_gpu_dtype,
        torch.set_autocast_gpu_dtype,
        torch.autocast_increment_nesting,
        torch.autocast_decrement_nesting,
        torch.is_autocast_cache_enabled,
        torch.set_autocast_cache_enabled,
        torch.nn.functional.hardswish,
        torch.is_vulkan_available,
        torch.are_deterministic_algorithms_enabled,
        torch.use_deterministic_algorithms,
        torch.is_deterministic_algorithms_warn_only_enabled,
        torch.set_deterministic_debug_mode,
        torch.get_deterministic_debug_mode,
        torch.unify_type_list,
        torch.is_warn_always_enabled,
        torch.set_warn_always,
        torch.vitals_enabled,
        torch.set_vital,
        torch.read_vitals,
        torch.frombuffer,
        torch.asarray,
        Tensor.__delitem__,
        Tensor.__dir__,
        Tensor.__getattribute__,
        Tensor.__init__,
        Tensor.__iter__,
        Tensor.__init_subclass__,
        Tensor.__delattr__,
        Tensor.__setattr__,
        Tensor.__torch_function__,
        Tensor.__new__,
        Tensor.__class__,
        Tensor.__subclasshook__,
        Tensor.as_subclass,
        Tensor.reinforce,
        Tensor.new,
        Tensor.new_tensor,
        Tensor.new_empty,
        Tensor.new_empty_strided,
        Tensor.new_zeros,
        Tensor.new_ones,
        Tensor.new_full,
        Tensor._make_subclass,
        Tensor.stride,
        Tensor.unflatten,
        Tensor.to_sparse_coo,
        Tensor.to_sparse_csr,
        Tensor._reduce_ex_internal,
        Tensor._fix_weakref,
        Tensor._make_wrapper_subclass,
        Tensor._python_dispatch.__get__,
        Tensor._conj,
        Tensor._conj_physical,
        Tensor._neg_view,
        Tensor._is_zerotensor,
    }


@functools.lru_cache(None)
def get_default_nowrap_functions() -> Set[Callable]:
    """
    Return public functions that do not wrap in a subclass when invoked by
    the default ``Tensor.__torch_function__`` that preserves subclasses.  Typically,
    these functions represent field accesses (i.e., retrieving a Tensor that
    is stored somewhere on the Tensor) as opposed to computation.  Users of
    these functions expect object identity to be preserved over multiple accesses
    (e.g., ``a.grad is a.grad``) which cannot be upheld if we're wrapping on
    the fly every time (furthermore, the tensor stored here might already be
    the subclass, in which case wrapping really ought not to happen).

    Not ALL property accessors have this property; for example ``Tensor.T`` actually
    just creates a new transposed tensor on the fly, and so we SHOULD interpose on
    these calls (you need to check the implementation of the function to see if
    this is the case or not).  Additionally, if a property accessor doesn't return a Tensor,
    it doesn't have to be on this list (though it is harmless if it is).
    """
    Tensor = torch.Tensor
    return {
        Tensor._base.__get__,
        Tensor.grad.__get__,
        Tensor._grad.__get__,
    }


@functools.lru_cache(None)
def get_testing_overrides() -> Dict[Callable, Callable]:
    """Return a dict containing dummy overrides for all overridable functions

    Returns
    -------
    Dict[Callable, Callable]
        A dictionary that maps overridable functions in the PyTorch API to
        lambda functions that have the same signature as the real function
        and unconditionally return -1. These lambda functions are useful
        for testing API coverage for a type that defines ``__torch_function__``.

    Examples
    --------
    >>> import inspect
    >>> my_add = torch.overrides.get_testing_overrides()[torch.add]
    >>> inspect.signature(my_add)
    <Signature (input, other, out=None)>
    """
    # Every function in the PyTorchAPI that can be overriden needs an entry
    # in this dict.
    #
    # Optimally we would use inspect to get the function signature and define
    # the lambda function procedurally but that is blocked by generating
    # function signatures for native kernels that can be consumed by inspect.
    # See Issue #28233.
    Tensor = torch.Tensor
    ret: Dict[Callable, Callable] = {
        torch.abs: lambda input, out=None: -1,
        torch.absolute: lambda input, out=None: -1,
        torch.adaptive_avg_pool1d: lambda input, output_size: -1,
        torch.adaptive_max_pool1d: lambda inputs, output_size: -1,
        torch.acos: lambda input, out=None: -1,
        torch.adjoint: lambda input: -1,
        torch.arccos: lambda input, out=None: -1,
        torch.acosh: lambda input, out=None: -1,
        torch.arccosh: lambda input, out=None: -1,
        torch.add: lambda input, other, out=None: -1,
        torch.addbmm: lambda input, batch1, batch2, alpha=1, beta=1, out=None: -1,
        torch.addcdiv: lambda input, tensor1, tensor2, value=1, out=None: -1,
        torch.addcmul: lambda input, tensor1, tensor2, value=1, out=None: -1,
        torch.addmm: lambda input, mat1, mat2, beta=1, alpha=1, out=None: -1,
        torch.addmv: lambda input, mat, vec, beta=1, alpha=1, out=None: -1,
        torch.addr: lambda input, vec1, vec2, beta=1, alpha=1, out=None: -1,
        torch.affine_grid_generator: lambda theta, size, align_corners: -1,
        torch.all: lambda input, dim=None: -1,
        torch.allclose: lambda input, other, trol=1e-05, atol=1e-08, equal_nan=False: -1,
        torch.alpha_dropout: lambda input, p, train, inplace=False: -1,
        torch.amax: lambda input, dim=None: -1,
        torch.amin: lambda input, dim=None: -1,
        torch.aminmax: lambda input, dim=None, keepdim=False, out=None: -1,
        torch.angle: lambda input, out=None: -1,
        torch.any: lambda input, dim=None, keepdim=False, out=None: -1,
        torch.argmax: lambda input: -1,
        torch.argmin: lambda input: -1,
        torch.argsort: lambda input, dim=None: -1,
        torch.asin: lambda input, out=None: -1,
        torch._assert_async: lambda input: -1,
        torch.arcsin: lambda input, out=None: -1,
        torch.asinh: lambda input, out=None: -1,
        torch.arcsinh: lambda input, out=None: -1,
        torch.atan: lambda input, out=None: -1,
        torch.arctan: lambda input, out=None: -1,
        torch.atan2: lambda input, other, out=None: -1,
        torch.arctan2: lambda input, other, out=None: -1,
        torch.atanh: lambda input, out=None: -1,
        torch.arctanh: lambda input, out=None: -1,
        torch.atleast_1d: lambda *tensors: -1,
        torch.atleast_2d: lambda *tensors: -1,
        torch.atleast_3d: lambda *tensors: -1,
        torch.avg_pool1d: lambda input, kernel_size, stride=None, padding=0, ceil_mode=False, count_include_pad=True: -1,
        torch.baddbmm: lambda input, batch1, batch2, alpha=1, beta=1, out=None: -1,
        torch.batch_norm: lambda input, weight, bias, running_mean, running_var, training, momentum, eps, cudnn_enabled: -1,
        torch.batch_norm_backward_elemt: lambda grad_out, input, mean, invstd, weight, sum_dy, sum_dy_xmu, count_tensor: -1,
        torch.batch_norm_backward_reduce: lambda grad_out, input, mean, invstd, weight, input_g, weight_g, bias_g: -1,
        torch.batch_norm_elemt: lambda input, weight, bias, mean, invstd, eps: -1,
        torch.batch_norm_gather_stats: lambda input, mean, invstd, running_mean, running_var, momentum, eps, count: -1,
        torch.batch_norm_gather_stats_with_counts: lambda input, mean, invstd, running_mean, running_var, momentum, eps, count: -1,
        torch.batch_norm_stats: lambda input, eps: -1,
        torch.batch_norm_update_stats: lambda input, running_mean, running_var, momentum: -1,
        torch.bernoulli: lambda input, generator=None, out=None: -1,
        torch.bilinear: lambda input1, input2, weight, bias: -1,
        torch.binary_cross_entropy_with_logits: (lambda input, target, weight=None, size_average=None, reduce=None,
                                                 reduction='mean', pos_weight=None: -1),
        torch.bincount: lambda input, weights=None, minlength=0: -1,
        torch.binomial: lambda count, prob, generator=None: -1,
        torch.bitwise_and: lambda input, other, out=None: -1,
        torch.bitwise_not: lambda input, out=None: -1,
        torch.bitwise_or: lambda input, other, out=None: -1,
        torch.bitwise_xor: lambda input, other, out=None: -1,
        torch.bitwise_left_shift: lambda input, other, out=None: -1,
        torch.bitwise_right_shift: lambda input, other, out=None: -1,
        torch.block_diag: lambda *tensors: -1,
        torch.bmm: lambda input, mat2, out=None: -1,
        torch.broadcast_tensors: lambda *tensors: -1,
        torch.broadcast_to: lambda self, size: -1,
        torch.bucketize: lambda input, boundaries, out_int32=False, right=False, out=None: -1,
        torch.cartesian_prod: lambda *tensors: -1,
        torch.cat: lambda tensors, dim=0, out=None: -1,
        torch.concat: lambda tensors, dim=0, out=None: -1,  # alias for torch.cat
        torch.cdist: lambda x1, x2, p=2.0, compute_mode='use_mm_for_euclid_dist_if_necessary': -1,
        torch.ceil: lambda input, out=None: -1,
        torch.celu: lambda input, alhpa=1., inplace=False: -1,
        torch.chain_matmul: lambda *matrices, out=None: -1,
        torch.channel_shuffle: lambda input, groups : -1,
        torch.cholesky: lambda input, upper=False, out=None: -1,
        torch.linalg.cholesky: lambda input, out=None: -1,
        torch.linalg.cholesky_ex: lambda input, check_errors=False, out=None: -1,
        torch.cholesky_inverse: lambda input, upper=False, out=None: -1,
        torch.cholesky_solve: lambda input1, input2, upper=False, out=None: -1,
        torch.choose_qparams_optimized: lambda input, numel, n_bins, ratio, bit_width: -1,
        torch.chunk: lambda input, chunks, dim=0: -1,
        torch.clamp: lambda input, min=None, max=None, out=None: -1,
        torch.clip: lambda input, min=None, max=None, out=None: -1,
        torch.clamp_min: lambda input, min, out=None: -1,
        torch.clamp_max: lambda input, max, out=None: -1,
        torch.column_stack: lambda tensors, out=None: -1,
        torch.cov: lambda input, correction=1, fweights=None, aweights=None: -1,
        torch.clone: lambda input: -1,
        torch.combinations: lambda input, r=2, with_replacement=False: -1,
        torch.complex: lambda real, imag: -1,
        torch.copysign: lambda input, other, out=None: -1,
        torch.polar: lambda abs, ang: -1,
        torch.linalg.cond: lambda input, ord=None: -1,
        torch.conj: lambda input, out=None: -1,
        torch.conj_physical: lambda input, out=None: -1,
        torch.resolve_conj: lambda input, out=None: -1,
        torch.resolve_neg: lambda input, out=None: -1,
        torch.constant_pad_nd: lambda input, pad, value=0: -1,
        torch.conv1d: lambda input, weight, bias=None, stride=1, padding=0, dilation=1, groups=1: -1,
        torch.conv2d: lambda input, weight, bias=None, stride=1, padding=0, dilation=1, groups=1: -1,
        torch.conv3d: lambda input, weight, bias=None, stride=1, padding=0, dilation=1, groups=1: -1,
        torch.convolution: lambda input, weight, bias, stride, padding, dilation, transposed, output_adding, groups: -1,
        torch.conv_tbc: lambda input, weight, bias, pad=0: -1,
        torch.conv_transpose1d: lambda input, weight, bias=None, stride=1, padding=0, output_padding=0, groups=1, dilation=1: -1,
        torch.conv_transpose2d: lambda input, weight, bias=None, stride=1, padding=0, output_padding=0, groups=1, dilation=1: -1,
        torch.conv_transpose3d: lambda input, weight, bias=None, stride=1, padding=0, output_padding=0, groups=1, dilation=1: -1,
        torch.corrcoef: lambda input: -1,
        torch.cos: lambda input, out=None: -1,
        torch.cosine_embedding_loss: lambda input1, input2, target, margin=0, size_average=None, reduce=None, reduction='mean': -1,
        torch.cosh: lambda input, out=None: -1,
        torch.cosine_similarity: lambda x1, x2, dim=1, eps=1e-8: -1,
        torch.count_nonzero: lambda input: -1,
        torch.cross: lambda input, other, dim=None, out=None: -1,
        torch.linalg.cross: lambda input, other, dim=-1, out=None: -1,
        torch.ctc_loss: (lambda log_probs, targets, input_lengths, target_lengths, blank=0, reduction='mean',
                         zero_infinity=False: -1),
        torch.cummax: lambda input, dim, out=None: -1,
        torch.cummin: lambda input, dim, out=None: -1,
        torch.cumprod: lambda input, dim, out=None, dtype=None: -1,
        torch.cumsum: lambda input, dim, out=None, dtype=None: -1,
        torch.cumulative_trapezoid: lambda y, x=None, dim=-1: -1,
        torch.logcumsumexp: lambda input, dim, out=None: -1,
        torch.deg2rad: lambda input, out=None: -1,
        torch.dequantize: lambda input: -1,
        torch.det: lambda input: -1,
        torch.linalg.det: lambda input: -1,  # alias for torch.det  # type: ignore[attr-defined]
        torch.detach: lambda input: -1,
        torch.diag: lambda input, diagonal=0, out=None: -1,
        torch.diag_embed: lambda input, diagonal=0, out=None: -1,
        torch.diagflat: lambda input, offset=0: -1,
        torch.diff: lambda input, n=1, dim=-1, prepend=None, append=None, out=None: -1,
        torch.diagonal: lambda input, offset=0, dim1=0, dim2=1: -1,
        torch.diagonal_scatter: lambda input, src, offset=0, dim1=0, dim2=1: -1,
        torch.digamma: lambda input, out=None: -1,
        torch.dist: lambda input, other, p=2: -1,
        torch.div: lambda input, other, rounding_mode=None, out=None: -1,
        torch.divide: lambda input, other, rounding_mode=None, out=None: -1,
        torch.dot: lambda input, other, out=None: -1,
        torch.dropout: lambda input, p, train, inplace=False: -1,
        torch.dsmm: lambda input, mat2: -1,
        torch.hsmm: lambda mat1, mat2: -1,
        torch.dsplit: lambda input, indices_or_sections: -1,
        torch.dstack: lambda tensors, out=None: -1,
        torch.eig: lambda input, eigenvectors=False, out=None: -1,
        torch.linalg.eig: lambda input, out=None: -1,
        torch.linalg.eigvals: lambda input, out=None: -1,
        torch.linalg.eigh: lambda input, UPLO="L", out=None: -1,
        torch.linalg.eigvalsh: lambda input, UPLO="L", out=None: -1,
        torch.einsum: lambda equation, *operands: -1,
        torch.embedding: (lambda input, weight, padding_idx=None, max_norm=None, norm_type=2.0, scale_grad_by_freq=False,
                          sparse=False: -1),
        torch.embedding_bag: (lambda input, weight, offsets, max_norm=None, norm_type=2, scale_grad_by_freq=False,
                              mode='mean', sparse=False, per_sample_weights=None, padding_idx=None: -1),
        torch.empty_like: lambda input, dtype=None, layout=None, device=None, requires_grad=False: -1,
        torch.eq: lambda input, other, out=None: -1,
        torch.equal: lambda input, other: -1,
        torch.erf: lambda input, out=None: -1,
        torch.erfc: lambda input, out=None: -1,
        torch.erfinv: lambda input, out=None: -1,
        torch.exp: lambda input, out=None: -1,
        torch.exp2: lambda input, out=None: -1,
        torch.expm1: lambda input, out=None: -1,
        torch.fake_quantize_per_channel_affine: lambda input, scale, zero_point, axis, quant_min, quant_max: -1,
        torch.fake_quantize_per_tensor_affine: lambda input, scale, zero_point, quant_min, quant_max: -1,
        torch.fused_moving_avg_obs_fake_quant: (lambda x, observer_on, fake_quant_on, averaging_const, running_min,
                                                running_max, scale, zero_point, quant_min, quant_max, ch_axis,
                                                per_row_fake_quant=False, symmetric_quant=False: -1),
        torch.fbgemm_linear_fp16_weight: lambda input, packed_weight, bias: -1,
        torch.fbgemm_linear_fp16_weight_fp32_activation: lambda input, packed_weight, bias: -1,
        torch.fbgemm_linear_int8_weight: lambda input, weight, packed, col_offsets, weight_scale, weight_zero_point, bias: -1,
        torch.fbgemm_linear_int8_weight_fp32_activation: (lambda input, weight, packed, col_offsets, weight_scale,
                                                          weight_zero_point, bias: -1),
        torch.fbgemm_linear_quantize_weight: lambda input: -1,
        torch.fbgemm_pack_gemm_matrix_fp16: lambda input: -1,
        torch.fbgemm_pack_quantized_matrix: lambda input, a, b: -1,
        torch.feature_alpha_dropout: lambda input, p, train: -1,
        torch.feature_dropout: lambda input, p, train: -1,
        torch.fft.fft: lambda input, n=None, dim=-1, norm=None: -1,
        torch.fft.ifft: lambda input, n=None, dim=-1, norm=None: -1,
        torch.fft.rfft: lambda input, n=None, dim=-1, norm=None: -1,
        torch.fft.irfft: lambda input, n=None, dim=-1, norm=None: -1,
        torch.fft.hfft: lambda input, n=None, dim=-1, norm=None: -1,
        torch.fft.ihfft: lambda input, n=None, dim=-1, norm=None: -1,
        torch.fft.hfft2: lambda input, s=None, dim=(-2, -1), norm=None: -1,
        torch.fft.ihfft2: lambda input, s=None, dim=(-2, -1), norm=None: -1,
        torch.fft.hfftn: lambda input, s=None, dim=-1, norm=None: -1,
        torch.fft.ihfftn: lambda input, s=None, dim=-1, norm=None: -1,
        torch.fft.fftn: lambda input, s=None, dim=None, norm=None: -1,
        torch.fft.ifftn: lambda input, s=None, dim=None, norm=None: -1,
        torch.fft.rfftn: lambda input, s=None, dim=None, norm=None: -1,
        torch.fft.irfftn: lambda input, s=None, dim=None, norm=None: -1,
        torch.fft.fft2: lambda input, s=None, dim=(-2, -1), norm=None: -1,
        torch.fft.ifft2: lambda input, s=None, dim=(-2, -1), norm=None: -1,
        torch.fft.rfft2: lambda input, s=None, dim=(-2, -1), norm=None: -1,
        torch.fft.irfft2: lambda input, s=None, dim=(-2, -1), norm=None: -1,
        torch.fft.fftshift: lambda input, dim=None: -1,
        torch.fft.ifftshift: lambda input, dim=None: -1,
        torch.fft.fft: lambda input, n=None, dim=-1, norm=None: -1,
        torch.fix: lambda input, out=None: -1,
        torch.flatten: lambda input, start_dim=0, end_dim=-1: -1,
        torch.flip: lambda input, dims: -1,
        torch.fliplr: lambda input: -1,
        torch.flipud: lambda input: -1,
        torch.frobenius_norm: lambda input, dim=None, keepdim=False, out=None: -1,
        torch.floor: lambda input, out=None: -1,
        torch.floor_divide: lambda input, other: -1,
        torch.float_power: lambda input, exponent, out=None: -1,
        torch.fmod: lambda input, other, out=None: -1,
        torch.frac: lambda input, out=None: -1,
        torch.frexp: lambda input, out=None: -1,
        torch.full_like: lambda input, fill_value, out=None, dtype=None, layout=torch.strided, device=None, requires_grad=False: -1,
        torch.lu_unpack: lambda LU_data, LU_pivots, unpack_data=True, unpack_pivots=True: -1,
        torch.gather: lambda input, dim, index, out=None, sparse_grad=False: -1,
        torch.gcd: lambda input, other, out=None: -1,
        torch.ge: lambda input, other, out=None: -1,
        torch.greater_equal: lambda input, other, out=None: -1,
        torch.geqrf: lambda input, out=None: -1,
        torch.i0: lambda input, out=None: -1,
        torch.inner: lambda input, other, out=None: -1,
        torch.outer: lambda input, vec2, out=None: -1,
        torch.ger: lambda input, vec2, out=None: -1,  # alias for torch.outer
        torch.gradient: lambda input, spacing=None, dim=None, edge_order=1: -1,
        torch.grid_sampler: lambda input, grid, interpolation_mode, padding_mode, align_corners: -1,
        torch.grid_sampler_2d: lambda input, grid, interpolation_mode, padding_mode, align_corners: -1,
        torch.grid_sampler_3d: lambda input, grid, interpolation_mode, padding_mode, align_corners: -1,
        torch.group_norm: lambda input, num_groups, weight=None, bias=None, eps=1e-05, cudnn_enabled=True: -1,
        torch.gru: lambda input, hx, params, has_biases, num_layers, gropout, train, bidirectional, batch_first: -1,
        torch.gru_cell: lambda input, hx, w_ih, w_hh, b_ih=None, b_hh=None: -1,
        torch.gt: lambda input, other, out=None: -1,
        torch.greater: lambda input, other, out=None: -1,
        torch.hardshrink: lambda input, lambd=0.5: -1,
        torch.heaviside: lambda input, values, out=None: -1,
        torch.hinge_embedding_loss: lambda input, target, margin=1.0, size_average=None, reduce=None, reduction='mean': -1,
        torch.histc: lambda input, bins=100, min=0, max=0, out=None: -1,
        torch.histogram: lambda input, bins=100, min=None, max=None, weight=None, density=False, out=None: -1,
        torch.histogramdd: lambda input, bins, weight=None, density=False: -1,
        torch.linalg.householder_product: lambda input, tau: -1,
        torch.hspmm: lambda mat1, mat2, out=None: -1,
        torch.hsplit: lambda input, indices_or_sections: -1,
        torch.hstack: lambda tensors, out=None: -1,
        torch.hypot: lambda input, other, out=None: -1,
        torch.igamma: lambda input, other, out=None: -1,
        torch.igammac: lambda input, other, out=None: -1,
        torch.imag: lambda input, out=None: -1,
        torch.index_add: lambda input, dim, index, source: -1,
        torch.index_copy: lambda input, dim, index, source: -1,
        torch.index_put: lambda input, indices, values, accumulate=False: -1,
        torch.index_select: lambda input, dim, index, out=None: -1,
        torch.index_fill: lambda input, dim, index, value: -1,
        torch.isfinite: lambda tensor: -1,
        torch.isin: lambda e, te, assume_unique=False, invert=False: -1,
        torch.isinf: lambda tensor: -1,
        torch.isreal: lambda tensor: -1,
        torch.isposinf: lambda input, out=None: -1,
        torch.isneginf: lambda input, out=None: -1,
        torch.instance_norm: (lambda input, running_mean, running_var, weight, bias, use_input_stats, momentum, eps,
                              cudnn_enabled: -1),
        torch.int_repr: lambda input: -1,
        torch.inverse: lambda input, out=None: -1,
        torch.linalg.inv: lambda input, out=None: -1,
        torch.linalg.inv_ex: lambda input, check_errors=False, out=None: -1,
        torch.is_complex: lambda input: -1,
        torch.is_conj: lambda input: -1,
        torch.is_neg: lambda input: -1,
        torch.is_distributed: lambda input: -1,
        torch.is_inference: lambda input: -1,
        torch.is_floating_point: lambda input: -1,
        torch.is_nonzero: lambda input: -1,
        torch.is_same_size: lambda input, other: -1,
        torch.is_signed: lambda input: -1,
        torch.isclose: lambda input, other, rtol=1e-05, atol=1e-08, equal_nan=False: -1,
        torch.isnan: lambda input: -1,
        torch.istft: (lambda input, n_fft, hop_length=None, win_length=None, window=None, center=True,
                      normalized=False, onesided=None, length=None, return_complex=False: -1),
        torch.kl_div: lambda input, target, size_average=None, reduce=None, reduction='mean', log_target=False: -1,
        torch.kron: lambda input, other: -1,
        torch.kthvalue: lambda input, k, dim=None, keepdim=False, out=None: -1,
        torch.layer_norm: lambda input, normalized_shape, weight=None, bias=None, esp=1e-05, cudnn_enabled=True: -1,
        torch.lcm: lambda input, other, out=None: -1,
        torch.ldexp: lambda input, other, out=None: -1,
        torch.le: lambda input, other, out=None: -1,
        torch.less_equal: lambda input, other, out=None: -1,
        torch.lerp: lambda input, end, weight, out=None: -1,
        torch.lgamma: lambda input, out=None: -1,
        torch.lobpcg: lambda input, k=None, B=None, X=None, n=None, iK=None, niter=None, tol=None, largest=None, method=None,
        tracker=None, ortho_iparams=None, ortho_fparams=None, ortho_bparams=None: -1,
        torch.log: lambda input, out=None: -1,
        torch.log_softmax: lambda input, dim, dtype=None: -1,
        torch.log10: lambda input, out=None: -1,
        torch.log1p: lambda input, out=None: -1,
        torch.log2: lambda input, out=None: -1,
        torch.logaddexp: lambda input, other, out=None: -1,
        torch.logaddexp2: lambda input, other, out=None: -1,
        torch.logdet: lambda input: -1,
        torch.xlogy: lambda x, y, out=None: -1,
        torch.logical_and: lambda input, other, out=None: -1,
        torch.logical_not: lambda input, out=None: -1,
        torch.logical_or: lambda input, other, out=None: -1,
        torch.logical_xor: lambda input, other, out=None: -1,
        torch.logsumexp: lambda input, names, keepdim=False, out=None: -1,
        torch.logit: lambda input, eps=None: -1,
        torch.logsumexp: lambda input, names, keepdim=False, out=None: -1,
        torch.lstm: lambda data, batch_sizes, hx, params, has_biases, num_layers, dropout, train, bidirectional: -1,
        torch.lstm_cell: lambda input, hx, w_ih, w_hh, b_ih=None, b_hh=None: -1,
        torch.lstsq: lambda input, A, out=None: -1,
        torch.lt: lambda input, other, out=None: -1,
        torch.less: lambda input, other, out=None: -1,
        torch.lu: lambda A, pivot=True, get_infos=False, out=None: -1,
        torch.lu_solve: lambda b, LU_data, LU_pivots, out=None: -1,
        torch.margin_ranking_loss: lambda input1, input2, target, margin=0, size_average=None, reduce=None, reduction='mean': -1,  # type: ignore[attr-defined]  # noqa: B950
        torch.masked_fill: lambda input, mask, value: -1,
        torch.masked_scatter: lambda input, mask, source: -1,
        torch.masked_select: lambda input, mask, out=None: -1,
        torch.matmul: lambda input, other, out=None: -1,
        torch.linalg.matmul: lambda input, other, out=None: -1,  # alias for torch.matmul
        torch.matrix_power: lambda input, n: -1,
        torch.linalg.matrix_power: lambda input, n, out=None: -1,
        torch.matrix_rank: lambda input, tol=None, symmetric=False: -1,
        torch.linalg.matrix_rank: lambda input, tol=None, hermitian=False: -1,
        torch.linalg.multi_dot: lambda tensors, out=None: -1,
        torch.matrix_exp: lambda input: -1,
        torch.linalg.matrix_exp: lambda input: -1,
        torch.max: lambda input, out=None: -1,
        torch.maximum: lambda input, other, out=None: -1,
        torch.fmax: lambda input, other, out=None: -1,
        torch.max_pool1d: lambda input, kernel_size, stride=None, padding=0, dilation=1, ceil_mode=False: -1,
        torch.max_pool2d: lambda input, kernel_size, stride=None, padding=0, dilation=1, ceil_mode=False: -1,
        torch.max_pool3d: lambda input, kernel_size, stride=None, padding=0, dilation=1, ceil_mode=False: -1,
        torch.max_pool1d_with_indices: (lambda input, kernel_size, stride=None, padding=0, dilation=1,
                                        return_indices=False, ceil_mode=False: -1),
        torch.mean: lambda input, dim=None: -1,
        torch.nanmean: lambda input, dim=None, keepdim=False, dtype=None, out=None: -1,
        torch.median: lambda input, dim=None: -1,
        torch.nanmedian: lambda input, dim=None: -1,
        torch.meshgrid: lambda *tensors, **kwargs: -1,
        torch.min: lambda input, out=None: -1,
        torch.minimum: lambda input, other, out=None: -1,
        torch.fmin: lambda input, other, out=None: -1,
        torch.miopen_batch_norm: (lambda input, weight, bias, running_mean, running_var, training,
                                  exponential_average_factor, epsilon: -1),
        torch.miopen_convolution: lambda input, weight, bias, padding, stride, dilation, groups, benchmark, deterministic: -1,
        torch.miopen_convolution_transpose: (lambda input, weight, bias, padding, output_padding, stride, dilation,
                                             groups, benchmark, deterministic: -1),
        torch.miopen_depthwise_convolution: (lambda input, weight, bias, padding, stride, dilation, groups, benchmark,
                                             deterministic: -1),
        torch.miopen_rnn: (lambda input, weight, weight_stride0, hx, cx, mode, hidden_size, num_layers, batch_first,
                           dropout, train, bidirectional, batch_sizes, dropout_state: -1),
        torch.mm: lambda input, mat2, out=None: -1,
        torch.mode: lambda input, dim=-1, keepdim=False, out=None: -1,
        torch.movedim: lambda input, source, destination: -1,
        torch.moveaxis: lambda input, source, destination: -1,
        torch.msort: lambda input, descending=False, out=None: -1,
        torch.mul: lambda input, other, out=None: -1,
        torch.multiply: lambda input, other, out=None: -1,
        torch.multinomial: lambda input, num_samples, replacement=False, out=None: -1,
        torch.mv: lambda input, vec, out=None: -1,
        torch.mvlgamma: lambda input, p: -1,
        torch.narrow: lambda input, dim, start, length: -1,
        torch.narrow_copy: lambda input, dim, start, length: -1,
        torch.nan_to_num: lambda input, nan=0.0, posinf=None, neginf=None, out=None: -1,
        torch.native_batch_norm: lambda input, weight, bias, running_mean, running_var, training, momentum, eps: -1,
        torch.native_dropout : lambda input, p, train: -1,
        torch.native_layer_norm: lambda input, normalized_shape, weight=None, bias=None, eps=1e-05: -1,
        torch.native_group_norm: lambda input, weight, bias, N, C, HxW, group, eps: -1,
        torch.native_norm: lambda input, p=2: -1,
        torch.native_norm: lambda input, p=2: -1,
        torch.native_norm: lambda input, p=2, dim=None, keepdim=False, dtype=None: -1,
        torch.native_channel_shuffle: lambda input, groups : -1,
        torch.native_pixel_shuffle: lambda input, upscale_factor: -1,
        torch.native_pixel_unshuffle: lambda input, downscale_factor: -1,
        torch.ne: lambda input, other, out=None: -1,
        torch.not_equal: lambda input, other, out=None: -1,
        torch.neg: lambda input, out=None: -1,
        torch.negative: lambda input, out=None: -1,
        torch.nextafter: lambda input, other, out=None: -1,
        torch.nn.functional.adaptive_avg_pool2d: lambda input, output_size: -1,
        torch.nn.functional.adaptive_avg_pool3d: lambda input, output_size: -1,
        torch.nn.functional.adaptive_max_pool1d: lambda input, output_size, return_indices=False: -1,
        torch.nn.functional.adaptive_max_pool1d_with_indices: lambda input, output_size, return_indices=False: -1,
        torch.nn.functional.adaptive_max_pool2d: lambda input, output_size, return_indices=False: -1,
        torch.nn.functional.adaptive_max_pool2d_with_indices: lambda input, output_size, return_indices=False: -1,
        torch.nn.functional.adaptive_max_pool3d: lambda input, output_size, return_indices=False: -1,
        torch.nn.functional.adaptive_max_pool3d_with_indices: lambda input, output_size, return_indices=False: -1,
        torch.nn.functional.affine_grid: lambda theta, size, align_corners=None: -1,
        torch.nn.functional.alpha_dropout: lambda input, p=0.5, training=False, inplace=False: -1,
        torch.nn.functional.avg_pool2d: (lambda input, kernel_size, stride=None, padding=0, ceil_mode=False,
                                         count_include_pad=True, divisor_override=None: -1),
        torch.nn.functional.avg_pool3d: (lambda input, kernel_size, stride=None, padding=0, ceil_mode=False,
                                         count_include_pad=True, divisor_override=None: -1),
        torch.nn.functional.batch_norm: (lambda input, running_mean, running_var, weight=None, bias=None, training=False,
                                         momentum=0.1, eps=1e-05: -1),
        torch.nn.functional.bilinear: lambda input1, input2, weight, bias=None: -1,
        torch.nn.functional.binary_cross_entropy: (lambda input, target, weight=None, size_average=None, reduce=None,
                                                   reduction="mean": -1),
        torch.nn.functional.binary_cross_entropy_with_logits: (lambda input, target, weight=None, size_average=None,
                                                               reduce=None, reduction="mean", pos_weight=None: -1),
        torch.nn.functional.celu: lambda input, alpha=1.0, inplace=False: -1,
        torch.nn.functional.cosine_embedding_loss: (lambda input1, input2, target, margin=0, size_average=None,
                                                    reduce=None, reduction='mean': -1),
        torch.nn.functional.cross_entropy: (lambda input, target, weight=None, size_average=None, ignore_index=-100,
                                            reduce=None, reduction="mean", label_smoothing=0.0: -1),
        torch.nn.functional.ctc_loss: (lambda log_probs, targets, input_lengths, target_lengths, blank=0,
                                       reduction='mean', zero_infinity=False: -1),
        torch.nn.functional.dropout: lambda input, p=0.5, training=True, inplace=False: -1,
        torch.nn.functional.dropout2d: lambda input, p=0.5, training=True, inplace=False: -1,
        torch.nn.functional.dropout3d: lambda input, p=0.5, training=True, inplace=False: -1,
        torch.nn.functional.elu: lambda input, alpha=1.0, inplace=False: -1,
        torch.nn.functional.embedding: (lambda input, weight, padding_idx=None, max_norm=None, norm_type=2.0,
                                        scale_grad_by_freq=False, sparse=False: -1),
        torch.nn.functional.embedding_bag: (lambda input, weight, offsets=None, max_norm=None, norm_type=2,
                                            scale_grad_by_freq=False, mode='mean', sparse=False, per_sample_weights=None,
                                            include_last_offset=False, padding_idx=None: -1),
        torch.nn.functional.feature_alpha_dropout: lambda input, p=0.5, training=False, inplace=False: -1,
        torch.nn.functional.fold: lambda input, output_size, kernel_size, dilation=1, padding=0, stride=1: -1,
        torch.nn.functional.fractional_max_pool2d: (lambda input, kernel_size, output_size=None, output_ratio=None,
                                                    return_indices=False, _random_samples=None: -1),
        torch.nn.functional.fractional_max_pool2d_with_indices: (
            lambda input, kernel_size, output_size=None, output_ratio=None, return_indices=False,
            _random_samples=None: -1),
        torch.nn.functional.fractional_max_pool3d: (lambda input, kernel_size, output_size=None, output_ratio=None,
                                                    return_indices=False, _random_samples=None: -1),
        torch.nn.functional.fractional_max_pool3d_with_indices: (
            lambda input, kernel_size, output_size=None, output_ratio=None, return_indices=False,
            _random_samples=None: -1),
        torch.nn.functional.gaussian_nll_loss: lambda input, target, var, full=False, eps=1e-06, reduction='mean': -1,
        torch.nn.functional.gelu: lambda input: -1,
        torch.nn.functional.glu: lambda input, dim=-1: -1,
        torch.nn.functional.grid_sample: lambda input, grid, mode='bilinear', padding_mode='zeros', align_corners=None: -1,
        torch.nn.functional.group_norm: lambda input, num_groups, weight=None, bias=None, eps=1e-05: -1,
        torch.nn.functional.gumbel_softmax: lambda logits, tau=1, hard=False, eps=1e-10, dim=-1: -1,
        torch.nn.functional.hardshrink: lambda input, lambd=0.5: -1,
        torch.nn.functional.hardtanh: lambda input, min_val=-1., max_val=1., inplace=False: -1,
        torch.nn.functional.hinge_embedding_loss: (lambda input, target, margin=1.0, size_average=None, reduce=None,
                                                   reduction='mean': -1),
        torch.nn.functional.instance_norm: (lambda input, running_mean=None, running_var=None, weight=None, bias=None,
                                            use_input_stats=True, momentum=0.1, eps=1e-05: -1),
        torch.nn.functional.interpolate: (lambda input, size=None, scale_factor=None, mode='nearest', align_corners=None,
                                          recompute_scale_factor=None, antialias=False: -1),
        torch.nn.functional.kl_div: lambda input, target, size_average=None, reduce=None, reduction='mean', log_target=False: -1,
        torch.nn.functional.l1_loss: lambda input, target, size_average=None, reduce=None, reduction='mean': -1,
        torch.nn.functional.layer_norm: lambda input, normalized_shape, weight=None, bias=None, eps=1e-05: -1,
        torch.nn.functional.leaky_relu: lambda input, negative_slope=0.01, inplace=False: -1,
        torch.nn.functional.linear: lambda input, weight, bias=None: -1,
        torch.nn.functional.local_response_norm: lambda input, size, alpha=0.0001, beta=0.75, k=1.0: -1,
        torch.nn.functional.log_softmax: lambda input, dim=None, _stacklevel=3, dtype=None: -1,
        torch.nn.functional.logsigmoid: lambda input: -1,
        torch.nn.functional.lp_pool1d: lambda input, norm_type, kernel_size, stride=None, ceil_mode=False: -1,
        torch.nn.functional.lp_pool2d: lambda input, norm_type, kernel_size, stride=None, ceil_mode=False: -1,
        torch.nn.functional.margin_ranking_loss: (lambda input1, input2, target, margin=0, size_average=None,
                                                  reduce=None, reduction='mean': -1),
        torch.nn.functional.max_pool1d: (lambda input, kernel_size, stride=None, padding=0, dilation=1,
                                         ceil_mode=False, return_indices=False: -1),
        torch.nn.functional.max_pool1d_with_indices: (lambda input, kernel_size, stride=None, padding=0, dilation=1,
                                                      return_indices=False, ceil_mode=False: -1),
        torch.nn.functional.max_pool2d: (lambda input, kernel_size, stride=None, padding=0, dilation=1,
                                         ceil_mode=False, return_indices=False: -1),
        torch.nn.functional.max_pool2d_with_indices: (lambda input, kernel_size, stride=None, padding=0, dilation=1,
                                                      return_indices=False, ceil_mode=False: -1),
        torch.nn.functional.max_pool3d: (lambda input, kernel_size, stride=None, padding=0, dilation=1,
                                         return_indices=False, ceil_mode=False: -1),
        torch.nn.functional.max_pool3d_with_indices: (lambda input, kernel_size, stride=None, padding=0, dilation=1,
                                                      return_indices=False, ceil_mode=False: -1),
        torch.nn.functional.max_unpool1d: lambda input, indices, kernel_size, stride=None, padding=0, output_size=None: -1,
        torch.nn.functional.max_unpool2d: lambda input, indices, kernel_size, stride=None, padding=0, output_size=None: -1,
        torch.nn.functional.max_unpool3d: lambda input, indices, kernel_size, stride=None, padding=0, output_size=None: -1,
        torch.nn.functional.mse_loss: lambda input, target, size_average=None, reduce=None, reduction='mean': -1,
        torch.nn.functional.multi_head_attention_forward: (
            lambda query, key, value, embed_dim_to_check, num_heads, in_proj_weight, in_proj_bias, bias_k, bias_v,
            add_zero_attn, dropout_p, out_proj_weight, out_proj_bias, training=True, key_padding_mask=None,
            need_weights=True, attn_mask=None, use_separate_proj_weight=False, q_proj_weight=None, k_proj_weight=None,
            v_proj_weight=None, static_k=None, static_v=None: -1),
        torch.nn.functional.multi_margin_loss: (lambda input, target, p=1, margin=1.0, weight=None, size_average=None,
                                                reduce=None, reduction='mean': -1),
        torch.nn.functional.multilabel_margin_loss: (lambda input, target, size_average=None, reduce=None,
                                                     reduction='mean': -1),
        torch.nn.functional.multilabel_soft_margin_loss: (lambda input, target, weight=None, size_average=None,
                                                          reduce=None, reduction='mean': -1),
        torch.nn.functional.nll_loss: (lambda input, target, weight=None, size_average=None, ignore_index=-100,
                                       reduce=None, reduction='mean': -1),
        torch.nn.functional.normalize: lambda input, p=2, dim=1, eps=1e-12, out=None: -1,
        torch.nn.functional.one_hot: lambda tensor, num_classes=-1: -1,
        torch.nn.functional.pad: lambda input, pad, mode='constant', value=0: -1,
        torch.nn.functional.pairwise_distance: lambda x1, x2, p=2.0, eps=1e-06, keepdim=False: -1,
        torch.nn.functional.poisson_nll_loss: (lambda input, target, log_input=True, full=False, size_average=None,
                                               eps=1e-08, reduce=None, reduction='mean': -1),
        torch.nn.functional.prelu: lambda input, weight: -1,
        torch.nn.functional.relu: lambda input, inplace=False: -1,
        torch.nn.functional.relu6: lambda input, inplace=False: -1,
        torch.nn.functional.rrelu: lambda input, lower=0.125, upper=0.3333333333333333, training=False, inplace=False: -1,
        torch.nn.functional.selu: lambda input, inplace=False: -1,
        torch.nn.functional.silu: lambda input, inplace=False: -1,
        torch.nn.functional.mish: lambda input, inplace=False: -1,
        torch.nn.functional.smooth_l1_loss: lambda input, target, size_average=None, reduce=None, reduction='mean', beta=1.: -1,
        torch.nn.functional.huber_loss: lambda input, target, reduction='mean', delta=1.: -1,
        torch.nn.functional.soft_margin_loss: lambda input, target, size_average=None, reduce=None, reduction='mean': -1,
        torch.nn.functional.softmax: lambda input, dim=None, _stacklevel=3, dtype=None: -1,
        torch.nn.functional.softmin: lambda input, dim=None, _stacklevel=3, dtype=None: -1,
        torch.nn.functional.softplus: lambda input, beta=1, threshold=20: -1,
        torch.nn.functional.softshrink: lambda input, lambd=0.5: -1,
        torch.nn.functional.softsign: lambda input: -1,
        torch.nn.functional.tanhshrink: lambda input: -1,
        torch.nn.functional.threshold: lambda input, threshold, value, inplace=False: -1,
        torch.nn.functional.triplet_margin_loss: (lambda anchor, positive, negative, margin=1.0, p=2, eps=1e-06,
                                                  swap=False, size_average=None, reduce=None, reduction='mean': -1),
        torch.nn.functional.triplet_margin_with_distance_loss: (lambda anchor, positive, negative, *,
                                                                distance_function=None, margin=1.0,
                                                                swap=False, reduction='mean': -1),
        torch.nn.functional.unfold: lambda input, kernel_size, dilation=1, padding=0, stride=1: -1,
        torch.nonzero: lambda input, as_tuple=False: -1,
        torch.argwhere: lambda input: -1,
        torch.norm: lambda input, p='fro', dim=None, keepdim=False, out=None, dtype=None: -1,
        torch.linalg.norm: lambda input, ord=None, dim=None, keepdim=False, out=None, dtype=None: -1,
        torch.linalg.vector_norm: lambda input, ord=2, dim=None, keepdim=False, out=None, dtype=None: -1,
        torch.linalg.matrix_norm: lambda input, ord='fro', dim=(-2, -1), keepdim=False, out=None, dtype=None: -1,
        torch.norm_except_dim: lambda v, pow=2, dim=0: -1,
        torch.nuclear_norm: lambda input, p='fro', dim=None, keepdim=False, out=None, dtype=None: -1,
        torch.numel: lambda input: -1,
        torch.orgqr: lambda input, tau: -1,
        torch.ormqr: lambda input, input2, input3, left=True, transpose=False: -1,
        torch.pairwise_distance: lambda x1, x2, p=2.0, eps=1e-06, keepdim=False: -1,
        torch.permute: lambda self, dim: -1,
        torch.pca_lowrank: lambda input, q=None, center=True, niter=2: -1,
        torch.pdist: lambda input, p=2: -1,
        torch.pinverse: lambda input, rcond=1e-15: -1,
        torch.linalg.pinv: lambda input, rcond=1e-15, hermitian=False: -1,
        torch.pixel_shuffle: lambda input, upscale_factor: -1,
        torch.pixel_unshuffle: lambda input, downscale_factor: -1,
        torch.poisson: lambda input, generator=None: -1,
        torch.poisson_nll_loss: lambda input, target, log_input, full, eps, reduction: -1,
        torch.polygamma: lambda input, n, out=None: -1,
        torch.positive: lambda input, out=None: -1,
        torch.prelu: lambda input, weight: -1,
        torch.ones_like: lambda input, dtype=None, layout=None, device=None, requires_grad=False: -1,
        torch.pow: lambda input, exponent, out=None: -1,
        torch.prod: lambda input, dtype=None: -1,
        torch.put: lambda input, index, source, accumulate=False: -1,
        torch.q_per_channel_axis: lambda input: -1,
        torch.q_per_channel_scales: lambda input: -1,
        torch.q_per_channel_zero_points: lambda input: -1,
        torch.q_scale: lambda input: -1,
        torch.q_zero_point: lambda input: -1,
        torch.qr: lambda input, some=True, out=None: -1,
        torch.linalg.qr: lambda input, mode='reduced', out=None: -1,
        torch.quantile: lambda input, q, dim=None, keepdim=False, out=None: -1,
        torch.nanquantile: lambda input, q, dim=None, keepdim=False, out=None: -1,
        torch.quantize_per_channel: lambda input, scales, zero_points, axis, dtype: -1,
        torch.quantize_per_tensor: lambda input, scale, zero_point, dtype: -1,
        torch.quantize_per_tensor_dynamic: lambda input, dtype, reduce_range: -1,
        torch.quantized_batch_norm: lambda input, weight, bias, mean, var, eps, output_scale, output_zero_point: -1,
        torch.quantized_gru_cell: (lambda input, hx, w_ih, w_hh, b_ih, b_hh, packed_ih, packed_hh, col_offsets_ih,
                                   col_offsets_hh, scale_ih, scale_hh, zero_point_ih, zero_point_hh: -1),

        torch.quantized_lstm_cell: (lambda input, hx, w_ih, w_hh, b_ih, b_hh, packed_ih, packed_hh, col_offsets_ih,
                                    col_offsets_hh, scale_ih, scale_hh, zero_point_ih, zero_point_hh: -1),
        torch.quantized_max_pool1d: (lambda input, kernel_size, stride=tuple(), padding=(0,),
                                     dilation=(1,), ceil_mode=False: -1),
        torch.quantized_max_pool2d: (lambda input, kernel_size, stride=tuple(), padding=(0, 0),
                                     dilation=(1, 1), ceil_mode=False: -1),
        torch.quantized_rnn_relu_cell: (lambda input, hx, w_ih, w_hh, b_ih, b_hh, packed_ih, packed_hh, col_offsets_ih,
                                        col_offsets_hh, scale_ih, scale_hh, zero_point_ih, zero_point_hh: -1),
        torch.quantized_rnn_tanh_cell: (lambda input, hx, w_ih, w_hh, b_ih, b_hh, packed_ih, packed_hh, col_offsets_ih,
                                        col_offsets_hh, scale_ih, scale_hh, zero_point_ih, zero_point_hh: -1),
        torch.rad2deg: lambda input, out=None: -1,
        torch.rand_like: lambda input, dtype=None, layout=None, device=None, requires_grad=False: -1,
        torch.randint_like: lambda input, high, dtype=None, layout=torch.strided, device=None, requires_grad=False: -1,
        torch.randn_like: lambda input, dtype=None, layout=None, device=None, requires_grad=False: -1,
        torch.ravel: lambda input: -1,
        torch.real: lambda input, out=None: -1,
        torch.vdot: lambda input, other, out=None: -1,
        torch.view_as_real: lambda input: -1,
        torch.view_as_complex: lambda input: -1,
        torch.reciprocal: lambda input, out=None: -1,
        torch.relu: lambda input, inplace=False: -1,
        torch.remainder: lambda input, other, out=None: -1,
        torch.renorm: lambda input, p, dim, maxnorm, out=None: -1,
        torch.repeat_interleave: lambda input, dim=None: -1,
        torch.reshape: lambda input, shape: -1,
        torch.rnn_relu: lambda input, hx, params, has_biases, num_layers, dropout, train, bidirectional, batch_first: -1,
        torch.rnn_relu_cell: lambda input, hx, w_ih, w_hh, b_ih=None, b_hh=None: -1,
        torch.rnn_tanh: lambda input, hx, params, has_biases, num_layers, dropout, train, bidirectional, batch_first: -1,
        torch.rnn_tanh_cell: lambda input, hx, w_ih, w_hh, b_ih=None, b_hh=None: -1,
        torch.roll: lambda input, shifts, dims=None: -1,
        torch.rot90: lambda input, k=1, dims=(0, 1): -1,
        torch.round: lambda input, out=None: -1,
        torch.row_stack: lambda tensors, out=None: -1,  # alias for torch.vstack
        torch._rowwise_prune: (lambda weight, mask, compressed_indices_dtype: -1),
        torch.rrelu: lambda input, lower=1. / 8, upper=1. / 3, training=False, inplace=False: -1,
        torch.rsqrt: lambda input, out=None: -1,
        torch.rsub: lambda input, other, alpha=1: -1,
        torch.saddmm: lambda input, mat1, mat2, beta=1, alpha=1, out=None: -1,
        torch.scatter: lambda input, dim, index, src: -1,
        torch.scatter_add: lambda input, dim, index, src: -1,
        torch._scatter_reduce: lambda input, dim, index, reduce, output_size=None, out=None: -1,
        torch.searchsorted: lambda sorted_sequence, input, out_int32=False, right=False, out=None: -1,
        torch.segment_reduce: lambda data, reduce="max", lengths=None, indices=None, axis=0, unsafe=False: -1,
        torch.select: lambda input, dim, index: -1,
        torch.select_scatter: lambda input, src, dim, index: -1,
        torch.slice_scatter: lambda input, src, dim, start, end, step: -1,
        torch.selu: lambda input, inplace=False: -1,
        torch.sigmoid: lambda input, out=None: -1,
        torch.sign: lambda input, out=None: -1,
        torch.signbit: lambda input, out=None: -1,
        torch.sgn: lambda input, out=None: -1,
        torch.sin: lambda input, out=None: -1,
        torch.sinc: lambda input, out=None: -1,
        torch.sinh: lambda input, out=None: -1,
        torch.slogdet: lambda input: -1,
        torch.linalg.slogdet: lambda input: -1,
        torch.smm: lambda input, mat2: -1,
        torch.spmm: lambda input, mat2: -1,
        torch.softmax: lambda input, dim, dtype=None: -1,
        torch.solve: lambda input, A, out=None: -1,
        torch.linalg.solve: lambda input, other, out=None: -1,
        torch.sort: lambda input, dim=-1, descending=False, *, stable=False, out=None: -1,
        torch.split: lambda tensor, split_size_or_sections, dim=0: -1,
        torch.split_with_sizes: lambda tensor, split_size_or_sections, dim=0: -1,
        torch.sqrt: lambda input, out=None: -1,
        torch.square: lambda input, out=None: -1,
        torch.squeeze: lambda input, dim=None, out=None: -1,
        torch.sspaddmm: lambda input, mat1, mat2, beta=1, alpha=1, out=None: -1,
        torch.stack: lambda tensors, dim=0, out=None: -1,
        torch.std: lambda input, dim=None: -1,
        torch.std_mean: lambda input, dim=None: -1,
        torch.stft: (lambda input, n_fft, hop_length=None, win_length=None, window=None, center=True,
                     pad_mode='reflect', normalized=False, onesided=True, return_complex=None: -1),
        torch.sub: lambda input, other, out=None: -1,
        torch.subtract: lambda input, other, out=None: -1,
        torch.sum: lambda input, dim=None: -1,
        torch.nansum: lambda input, dim=None: -1,
        torch.svd: lambda input, some=True, compute_uv=True, out=None: -1,
        torch.svd_lowrank: lambda input, q=6, niter=2, M=None: -1,
        torch.linalg.svd: lambda input, full_matrices=True, out=None: -1,
        torch.linalg.svdvals: lambda input, out=None: -1,
        torch.symeig: lambda input, eigenvectors=False, upper=True, out=None: -1,
        torch.swapaxes: lambda input, dim0, dim1: -1,
        torch.swapdims: lambda input, axis0, axis1: -1,
        torch.special.entr: lambda input: -1,
        torch.special.erf: lambda input: -1,
        torch.special.erfc: lambda input: -1,
        torch.special.erfcx: lambda input: -1,
        torch.special.erfinv: lambda input: -1,
        torch.special.exp2: lambda input: -1,
        torch.special.expm1: lambda input: -1,
        torch.special.expit: lambda input: -1,
        torch.special.polygamma: lambda input, n, out=None: -1,
        torch.special.digamma: lambda input: -1,
        torch.special.psi: lambda input: -1,
        torch.special.gammainc: lambda input, other, out=None: -1,
        torch.special.gammaincc: lambda input, other, out=None: -1,
        torch.special.gammaln: lambda input: -1,
        torch.special.i0: lambda input: -1,
        torch.special.i0e: lambda input: -1,
        torch.special.i1: lambda input: -1,
        torch.special.i1e: lambda input: -1,
        torch.special.logit: lambda input: -1,
        torch.special.logsumexp: lambda input, dim, keepdim=False, out=None: -1,
        torch.special.log1p: lambda input: -1,
        torch.special.log_softmax: lambda input, dim, dtype=None: -1,
        torch.special.round: lambda input: -1,
        torch.special.sinc: lambda input: -1,
        torch.special.softmax: lambda input, dim, dtype=None: -1,
        torch.special.multigammaln: lambda input, p: -1,
        torch.special.ndtri: lambda input: -1,
        torch.special.ndtr: lambda input: -1,
        torch.special.xlogy: lambda input, other, out=None: -1,
        torch.special.xlog1py: lambda input, other, out=None: -1,
        torch.special.zeta: lambda self, other, out=None: -1,
        torch.t: lambda input: -1,
        torch.take: lambda input, index: -1,
        torch.take_along_dim: lambda input, indices, dim=None, out=None: -1,
        torch.tan: lambda input, out=None: -1,
        torch.tanh: lambda input, out=None: -1,
        torch.linalg.tensorinv: lambda a, ind=2: -1,
        torch.linalg.tensorsolve: lambda a, b, dims=None: -1,
        torch.tensordot: lambda a, b, dims=2, out=None: -1,
        torch.tensor_split: lambda input, indices_or_sections, dim=0: -1,
        torch.threshold: lambda input, threshold, value, inplace=False: -1,
        torch.tile: lambda input, dims: -1,
        torch.topk: lambda input, k, dim=-1, descending=False, out=None: -1,
        torch.trace: lambda input: -1,
        torch.transpose: lambda input, dim0, dim1: -1,
        torch.trapz: lambda y, x=None, dim=-1: -1,
        torch.trapezoid: lambda y, x=None, dim=-1: -1,
        torch.triangular_solve: lambda input, A, upper=True, transpose=False, unitriangular=False: -1,
        torch.linalg.solve_triangular: lambda input, B, upper, left=True, unitriangular=False: -1,
        torch.tril: lambda input, diagonal=0, out=None: -1,
        torch.triplet_margin_loss: (lambda anchor, positive, negative, margin=1.0, p=2, eps=1e-06, swap=False,

                                    size_average=None, reduce=None, reduction='mean': -1),
        torch.triu: lambda input, diagonal=0, out=None: -1,
        torch.true_divide: lambda input, other: -1,
        torch.trunc: lambda input, out=None: -1,
        torch.unbind: lambda input, dim=0: -1,
        torch.unique: lambda input, sorted=True, return_inverse=False, return_counts=False, dim=None: -1,
        torch.unique_consecutive: lambda input, return_inverse=False, return_counts=False, dim=None: -1,
        torch.unsafe_chunk: lambda input, chunks, dim=0: -1,
        torch.unsafe_split: lambda tensor, split_size_or_sections, dim=0: -1,
        torch.unsafe_split_with_sizes: lambda tensor, split_size_or_sections, dim=0: -1,
        torch.unsqueeze: lambda input, dim, out=None: -1,
        torch.var: lambda input, dim=None: -1,
        torch.var_mean: lambda input, dim=None: -1,
        torch.vsplit: lambda input, indices_or_sections: -1,
        torch.vstack: lambda tensors, out=None: -1,
        torch.where: lambda condition, x=None, y=None: -1,
        torch.zeros_like: lambda input, dtype=None, layout=None, device=None, requires_grad=False: -1,
        Tensor.__floordiv__: lambda self, other: -1,
        Tensor.__rfloordiv__: lambda self, other: -1,
        Tensor.__ifloordiv__: lambda self, other: -1,
        Tensor.__truediv__: lambda self, other: -1,
        Tensor.__rtruediv__: lambda self, other: -1,
        Tensor.__itruediv__: lambda self, other: -1,
        Tensor.__lshift__: lambda self, other: -1,
        Tensor.__rlshift__: lambda self, other: -1,
        Tensor.__ilshift__: lambda self, other: -1,
        Tensor.__rshift__: lambda self, other: -1,
        Tensor.__rrshift__: lambda self, other: -1,
        Tensor.__irshift__: lambda self, other: -1,
        Tensor.__and__: lambda self, other: -1,
        Tensor.__or__: lambda self, other: -1,
        Tensor.__xor__: lambda self, other: -1,
        Tensor.__float__: lambda self: -1,
        Tensor.__complex__: lambda self: -1,
        Tensor.__array__: lambda self, dtype: -1,
        Tensor.__bool__: lambda self: -1,
        Tensor.__contains__: lambda self, other: -1,
        Tensor.__neg__: lambda self: -1,
        Tensor.__invert__: lambda self: -1,
        Tensor.__mod__: lambda self, other: -1,
        Tensor.__rmod__: lambda self, other: -1,
        Tensor.__imod__: lambda self, other: -1,
        Tensor.__array_wrap__: lambda self, array: -1,
        Tensor.__getitem__: lambda self, idx: -1,
        Tensor.__deepcopy__: lambda self, memo: -1,
        Tensor.__int__: lambda self: -1,
        Tensor.__long__: lambda self: -1,
        Tensor.__hash__: lambda self: -1,
        Tensor.__index__: lambda self: -1,
        Tensor.__len__: lambda self: -1,
        Tensor.__format__: lambda self, format_spec: -1,
        Tensor.__reduce_ex__: lambda self, proto: -1,
        Tensor.__reversed__: lambda self: -1,
        Tensor.__repr__: lambda self: -1,
        Tensor.__setitem__: lambda self, k, v: -1,
        Tensor.__setstate__: lambda self, d: -1,
        Tensor.T.__get__: lambda self: -1,
        Tensor.H.__get__: lambda self: -1,
        Tensor.mT.__get__: lambda self: -1,
        Tensor.mH.__get__: lambda self: -1,
        Tensor._backward_hooks.__get__: lambda self: -1,
        Tensor._base.__get__: lambda self: -1,
        Tensor._cdata.__get__: lambda self: -1,
        Tensor.grad.__get__: lambda self: -1,
        Tensor._grad.__get__: lambda self: -1,
        Tensor._grad_fn.__get__: lambda self: -1,
        Tensor.grad_fn.__get__: lambda self: -1,
        Tensor._version.__get__: lambda self: -1,
        Tensor._autocast_to_reduced_precision: lambda self: -1,
        Tensor._autocast_to_full_precision: lambda self: -1,
        Tensor.data.__get__: lambda self: -1,
        Tensor.device.__get__: lambda self: -1,
        Tensor.dtype.__get__: lambda self: -1,
        Tensor.is_cuda.__get__: lambda self: -1,
        Tensor.is_xpu.__get__: lambda self: -1,
        Tensor.is_leaf.__get__: lambda self: -1,
        Tensor.retains_grad.__get__: lambda self: -1,
        Tensor.is_meta.__get__: lambda self: -1,
        Tensor.is_mlc.__get__: lambda self: -1,
        Tensor.is_ort.__get__: lambda self: -1,
        Tensor.is_mkldnn.__get__: lambda self: -1,
        Tensor.is_quantized.__get__: lambda self: -1,
        Tensor.is_sparse.__get__: lambda self: -1,
        Tensor.is_sparse_csr.__get__: lambda self: -1,
        Tensor.is_vulkan.__get__: lambda self: -1,
        Tensor.layout.__get__: lambda self: -1,
        Tensor.name.__get__: lambda self: -1,
        Tensor.names.__get__: lambda self: -1,
        Tensor.ndim.__get__: lambda self: -1,
        Tensor.output_nr.__get__: lambda self: -1,
        Tensor.requires_grad.__get__: lambda self: -1,
        Tensor.shape.__get__: lambda self: -1,
        Tensor.volatile.__get__: lambda self: -1,
        Tensor.real.__get__: lambda self: -1,
        Tensor.imag.__get__: lambda self: -1,
        Tensor.__cuda_array_interface__.__get__: lambda self: -1,
        Tensor.type: lambda self, dtype=None, non_blocking=False, **kwargs: -1,
        Tensor._coalesced_: lambda self: -1,
        Tensor._dimI: lambda self: -1,
        Tensor._dimV: lambda self: -1,
        Tensor._indices: lambda self: -1,
        Tensor._is_view: lambda self: -1,
        Tensor._nnz: lambda self: -1,
        Tensor.crow_indices: lambda self: -1,
        Tensor.col_indices: lambda self: -1,
        Tensor._update_names: lambda self, names, inplace: -1,
        Tensor._values: lambda self: -1,
        Tensor.adjoint: lambda self: -1,
        Tensor.align_as: lambda self, other: -1,
        Tensor.align_to: lambda self, order, ellipsis_idx: -1,
        Tensor.apply_: lambda self, callable: -1,
        Tensor.as_strided: lambda self, size, stride: -1,
        Tensor.as_strided_: lambda self, size, stride: -1,
        Tensor.backward: lambda self, gradient=None, retain_graph=None, create_graph=False, inputs=None: -1,
        Tensor.bfloat16: lambda self, memory_format=torch.preserve_format: -1,
        Tensor.bool: lambda self, memory_format=torch.preserve_format: -1,
        Tensor.byte: lambda self, memory_format=torch.preserve_format: -1,
        Tensor.char: lambda self, memory_format=torch.preserve_format: -1,
        Tensor.cauchy_: lambda self, median=0, sigma=1, *, generator=None: -1,
        Tensor.coalesce: lambda self: -1,
        Tensor._coalesced_: lambda self, coalesced: -1,
        Tensor.contiguous: lambda self, memory_format=torch.contiguous_format: -1,
        Tensor.copy_: lambda self, src, non_blocking=False: -1,
        Tensor.cpu: lambda self, memory_format=torch.preserve_format: -1,
        Tensor.cuda: lambda self, memory_format=torch.preserve_format: -1,
        Tensor.xpu: lambda self, memory_format=torch.preserve_format: -1,
        Tensor.data_ptr: lambda self: -1,
        Tensor.dense_dim: lambda self: -1,
        Tensor.diagonal_scatter: lambda self, src, offset=0, dim1=0, dim2=1: -1,
        Tensor.dim: lambda self: -1,
        Tensor.double: lambda self, memory_format=torch.preserve_format: -1,
        Tensor.cdouble: lambda self, memory_format=torch.preserve_format: -1,
        Tensor.element_size: lambda self: -1,
        Tensor.expand: lambda self, size: -1,
        Tensor.expand_as: lambda self, other: -1,
        Tensor.exponential_: lambda self, lambd=1, *, generator=None: -1,
        Tensor.fill_: lambda self, value: -1,
        Tensor.fill_diagonal_: lambda self, value: -1,
        Tensor.float: lambda self, memory_format=torch.preserve_format: -1,
        Tensor.cfloat: lambda self, memory_format=torch.preserve_format: -1,
        Tensor.geometric_: lambda self, p, *, generator=None: -1,
        Tensor.get_device: lambda self: -1,
        Tensor.half: lambda self, memory_format=torch.preserve_format: -1,
        Tensor.has_names: lambda self: -1,
        Tensor.indices: lambda self: -1,
        Tensor.int: lambda self, memory_format=torch.preserve_format: -1,
        Tensor.is_coalesced: lambda self: -1,
        Tensor.is_contiguous: lambda self: -1,
        Tensor.is_inference: lambda self: -1,
        Tensor.is_pinned: lambda self: -1,
        Tensor.is_set_to: lambda self, tensor: -1,
        Tensor.is_shared: lambda self: -1,
        Tensor.item: lambda self: -1,
        Tensor.log_normal_: lambda self, mean=1, std=2, *, generator=None: -1,
        Tensor.log_softmax: lambda self, dim: -1,
        Tensor.long: lambda self, memory_format=torch.preserve_format: -1,
        Tensor.map_: lambda self, tensor, callable: -1,
        Tensor.map2_: lambda self, x, y, callable: -1,
        Tensor.mm: lambda self, mat2: -1,
        Tensor.narrow_copy: lambda self, dimension, start, length: -1,
        Tensor.ndimension: lambda self: -1,
        Tensor.nelement: lambda self: -1,
        Tensor.normal_: lambda self: -1,
        Tensor.numpy: lambda self: -1,
        Tensor.permute: lambda self, dim: -1,
        Tensor.pin_memory: lambda self: -1,
        Tensor.put_: lambda self, indices, tensor, accumulate=False: -1,
        Tensor.qscheme: lambda self: -1,
        Tensor.random_: lambda self, from_=0, to=None, *, generator=None: -1,
        Tensor.record_stream: lambda self, stream: -1,
        Tensor.refine_names: lambda self, names: -1,
        Tensor.register_hook: lambda self, hook: -1,
        Tensor.rename: lambda self, name: -1,
        Tensor.repeat: lambda self, *size: -1,
        Tensor.requires_grad_: lambda self, requires_grad=True: -1,
        Tensor.reshape_as: lambda self, other: -1,
        Tensor.resize: lambda self, *size: -1,
        Tensor.resize_: lambda self, size: -1,
        Tensor.resize_as: lambda self, other: -1,
        Tensor.retain_grad: lambda self: -1,
        Tensor.set_: lambda self, source=None, storage_offset=0, size=None, stride=None: -1,
        Tensor.select_scatter: lambda self, src, dim, index: -1,
        Tensor.share_memory_: lambda self: -1,
        Tensor.short: lambda self, memory_format=torch.preserve_format: -1,
        Tensor.size: lambda self: -1,
        Tensor.slice_scatter: lambda self, src, dim, start, end, step: -1,
        Tensor.sparse_dim: lambda self: -1,
        Tensor.sparse_mask: lambda self, mask: -1,
        Tensor.sparse_resize_: lambda self, size1, size2, dense_dim: -1,
        Tensor.sparse_resize_and_clear_: lambda self, size1, size2, dense_dim: -1,
        Tensor.sspaddmm: lambda self, mat1, mat2, beta=1, alpha=1, out=None: -1,
        Tensor.storage: lambda self: -1,
        Tensor._storage: lambda self: -1,
        Tensor.storage_offset: lambda self: -1,
        Tensor.storage_type: lambda self: -1,
        Tensor.sum_to_size: lambda self, size: -1,
        Tensor.tile: lambda self, *reps: -1,
        Tensor.to: lambda self, dtype, non_blocking=False, copy=False, memory_format=torch.preserve_format: -1,
        Tensor.to_dense: lambda self: -1,
        Tensor.to_sparse: lambda self: -1,
        Tensor.tolist: lambda self: -1,
        Tensor.to_mkldnn: lambda self: -1,
        Tensor.type_as: lambda self, other: -1,
        Tensor.unfold: lambda self, dimension, size, step: -1,
        Tensor.uniform_: lambda self, from_=0, to=1: -1,
        Tensor.values: lambda self: -1,
        Tensor.view: lambda self, shape: -1,
        Tensor.view_as: lambda self, other: -1,
        Tensor.zero_: lambda self: -1,
        Tensor.__dlpack__: lambda self, stream=None: -1,
        Tensor.__dlpack_device__: lambda self: -1,
        torch.linalg.lstsq: lambda self, b, cond=None, driver=None: -1,
    }

    ret2 = {}
    ignored = get_ignored_functions()

    for k, v in ret.items():
        # Generate methods like __add__ and add_ by default from add
        names = [
            k.__name__,  # Default method
            k.__name__ + "_",  # Inplace variant
            "__" + k.__name__ + "__",  # Dunder method
            "__i" + k.__name__ + "__",  # Inplace dunder method
            "__r" + k.__name__ + "__",  # Reverse dunder method
        ]

        if k.__name__.startswith("bitwise_"):
            # bitwise_<op> have dunder methods of the form __<op>__
            # And so on.
            subname = k.__name__[len("bitwise_"):]
            names.extend([
                "__" + subname + "__",
                "__i" + subname + "__",
                "__r" + subname + "__"
            ])

        for name in names:
            func = getattr(Tensor, name, None)
            if callable(func) and func not in ret and func not in ignored:
                ret2[func] = v

    ret.update(ret2)
    return ret

def wrap_torch_function(dispatcher: Callable):
    """Wraps a given function with ``__torch_function__`` -related functionality.

    Parameters
    ----------
    dispatcher: Callable
        A callable that returns an iterable of Tensor-likes passed into the function.

    Note
    ----
    This decorator may reduce the performance of your code. Generally, it's enough to express
    your code as a series of functions that, themselves, support __torch_function__. If you
    find yourself in the rare situation where this is not the case, e.g. if you're wrapping a
    low-level library and you also need it to work for Tensor-likes, then this function is available.

    Examples
    --------
    >>> def dispatcher(a): # Must have the same signature as func
    ...     return (a,)
    >>> @torch.overrides.wrap_torch_function(dispatcher)
    >>> def func(a): # This will make func dispatchable by __torch_function__
    ...     return a + 0
    """
    def inner(func):
        @functools.wraps(func)
        def wrapped(*args, **kwargs):
            relevant_args = dispatcher(*args, **kwargs)
            if has_torch_function(relevant_args):
                return handle_torch_function(func, relevant_args, *args, **kwargs)

            return func(*args, **kwargs)

        return wrapped

    return inner

def _get_overloaded_args(relevant_args: Iterable[Any]) -> List[Any]:
    """Returns a list of arguments on which to call __torch_function__.

    Checks arguments in relevant_args for __torch_function__ implementations,
    storing references to the arguments and their types in overloaded_args and
    overloaded_types in order of calling precedence. Only distinct types are
    considered. If a type is a subclass of another type it will have higher
    precedence, otherwise the precedence order is the same as the order of
    arguments in relevant_args, that is, from left-to-right in the argument list.

    The precedence-determining algorithm implemented in this function is
    described in `NEP-0018`_.

    See torch::append_overloaded_arg for the equivalent function in the C++
    implementation.

    Parameters
    ----------
    relevant_args : iterable of array-like
        Iterable of array-like arguments to check for __torch_function__
        methods.

    Returns
    -------
    overloaded_args : list
        Arguments from relevant_args on which to call __torch_function__
        methods, in the order in which they should be called.

    .. _NEP-0018:
       https://numpy.org/neps/nep-0018-array-function-protocol.html
    """
    # Runtime is O(num_arguments * num_unique_types)
    overloaded_types: Set[Type] = set()
    overloaded_args: List[Any] = []
    for arg in relevant_args:
        arg_type = type(arg)
        # We only collect arguments if they have a unique type, which ensures
        # reasonable performance even with a long list of possibly overloaded
        # arguments.
        #
        # NB: Important to exclude _disabled_torch_function_impl, otherwise
        # https://github.com/pytorch/pytorch/issues/64687
        if (arg_type not in overloaded_types and hasattr(arg_type, '__torch_function__') and
                arg_type.__torch_function__ != torch._C._disabled_torch_function_impl):
            # Create lists explicitly for the first type (usually the only one
            # done) to avoid setting up the iterator for overloaded_args.
            if overloaded_types:
                overloaded_types.add(arg_type)
                # By default, insert argument at the end, but if it is
                # subclass of another argument, insert it before that argument.
                # This ensures "subclasses before superclasses".
                index = len(overloaded_args)
                for i, old_arg in enumerate(overloaded_args):
                    if issubclass(arg_type, type(old_arg)):
                        index = i
                        break
                overloaded_args.insert(index, arg)
            else:
                overloaded_types = {arg_type}
                overloaded_args = [arg]
    return overloaded_args


def handle_torch_function(
        public_api: Callable, relevant_args: Iterable[Any], *args, **kwargs) -> Any:
    """Implement a function with checks for ``__torch_function__`` overrides.

    See torch::autograd::handle_torch_function for the equivalent of this
    function in the C++ implementation.

    Arguments
    ---------
    public_api : function
        Function exposed by the public torch API originally called like
        ``public_api(*args, **kwargs)`` on which arguments are now being
        checked.
    relevant_args : iterable
        Iterable of arguments to check for __torch_function__ methods.
    args : tuple
        Arbitrary positional arguments originally passed into ``public_api``.
    kwargs : tuple
        Arbitrary keyword arguments originally passed into ``public_api``.

    Returns
    -------
    object
        Result from calling ``implementation`` or an ``__torch_function__``
        method, as appropriate.

    Raises
    ------
    TypeError : if no implementation is found.

    Example
    -------
    >>> def func(a):
    ...     if type(a) is not torch.Tensor:  # This will make func dispatchable by __torch_function__
    ...         return handle_torch_function(func, (a,), a)
    ...     return a + 0
    """
    # Check for __torch_function__ methods.
    overloaded_args = _get_overloaded_args(relevant_args)
    # overloaded_args already have unique types.
    types = tuple(map(type, overloaded_args))

    # Call overrides
    for overloaded_arg in overloaded_args:
        # This call needs to become a classmethod call in the future.
        # See https://github.com/pytorch/pytorch/issues/63767
        torch_func_method = overloaded_arg.__torch_function__
        if hasattr(torch_func_method, "__self__") and torch_func_method.__self__ is overloaded_arg:
            warnings.warn("Defining your `__torch_function__ as a plain method is deprecated and "
                          "will be an error in PyTorch 1.11, please define it as a classmethod.",
                          DeprecationWarning)

        # Use `public_api` instead of `implementation` so __torch_function__
        # implementations can do equality/identity comparisons.
        result = torch_func_method(public_api, types, args, kwargs)

        if result is not NotImplemented:
            return result

    func_name = '{}.{}'.format(public_api.__module__, public_api.__name__)
    raise TypeError("no implementation found for '{}' on types that implement "
                    '__torch_function__: {}'
                    .format(func_name, [type(arg) for arg in overloaded_args]))

has_torch_function = _add_docstr(
    _has_torch_function,
    r"""Check for __torch_function__ implementations in the elements of an iterable.
    Considers exact ``Tensor`` s and ``Parameter`` s non-dispatchable.
    Arguments
    ---------
    relevant_args : iterable
        Iterable or aguments to check for __torch_function__ methods.
    Returns
    -------
    bool
        True if any of the elements of relevant_args have __torch_function__
        implementations, False otherwise.
    See Also
    ________
    torch.is_tensor_like
        Checks if something is a Tensor-like, including an exact ``Tensor``.
    """
)

has_torch_function_unary = _add_docstr(
    _has_torch_function_unary,
    r"""Special case of `has_torch_function` for single inputs.
    Instead of:
      `has_torch_function((t,))`
    call:
      `has_torch_function_unary(t)`
    which skips unnecessary packing and unpacking work.
    """
)

has_torch_function_variadic = _add_docstr(
    _has_torch_function_variadic,
    r"""Special case of `has_torch_function` that skips tuple creation.

    This uses the METH_FASTCALL protocol introduced in Python 3.7; for 3.6
    and before it has roughly equivilent performance compared to
    `has_torch_function`.

    Instead of:
      `has_torch_function((a, b))`
    call:
      `has_torch_function_variadic(a, b)`
    which skips unnecessary packing and unpacking work.
    """
)

@functools.lru_cache(None)
def get_overridable_functions() -> Dict[Any, List[Callable]]:
    """List functions that are overridable via __torch_function__

    Returns
    -------
    Dict[Any, List[Callable]]
        A dictionary that maps namespaces that contain overridable functions
        to functions in that namespace that can be overridden.
    """
    overridable_funcs = collections.defaultdict(list)
    tested_namespaces = [
        (torch, torch.__all__ + dir(torch._C._VariableFunctions)),
        (torch.functional, torch.functional.__all__),
        (torch.nn.functional, dir(torch.nn.functional)),
        (torch.Tensor, dir(torch.Tensor)),
        (torch.linalg, dir(torch.linalg)),
        (torch.fft, dir(torch.fft)),
        (torch.special, dir(torch.special)),
    ]
    for namespace, ns_funcs in tested_namespaces:
        for func_name in ns_funcs:
            # ignore private functions or functions that are deleted in torch.__init__
            if namespace is not torch.Tensor:
                if func_name.startswith('_'):
                    continue
                elif func_name.endswith('_'):
                    continue
                elif not func_name[0].islower():
                    continue
                elif func_name == 'unique_dim':
                    continue
            else:
                func = getattr(namespace, func_name)
                if getattr(object, func_name, None) == func:
                    continue
                if func_name == '__weakref__':
                    continue
            func = getattr(namespace, func_name)
            if namespace is torch.Tensor and getattr(object, func_name, None) == func:
                continue
            # ignore re-exported modules
            if isinstance(func, types.ModuleType):
                continue
            # ignore __future__ imports
            if isinstance(func, __future__._Feature):
                continue

            if not callable(func) and hasattr(func, "__get__"):
                if func.__get__ in get_ignored_functions():
                    msg = ("{}.{} is in the tuple returned by torch._overrides.get_ignored_functions "
                           "but still has an explicit override")
                    assert func.__get__ not in get_testing_overrides(), msg.format(namespace, func.__name__)
                    continue
                else:
                    overridable_funcs[func].append(func.__get__)
                    continue

            if not callable(func):
                continue

            # cannot be overriden by __torch_function__
            if func in get_ignored_functions():
                msg = ("{}.{} is in the tuple returned by torch._overrides.get_ignored_functions "
                       "but still has an explicit override")
                assert func not in get_testing_overrides(), msg.format(namespace, func.__name__)
                continue
            overridable_funcs[namespace].append(func)
    return overridable_funcs

@functools.lru_cache(None)
def _get_tensor_methods() -> Set[Callable]:
    """ Returns a set of the overridable methods on ``torch.Tensor`` """
    overridable_funcs = get_overridable_functions()
    methods = set(overridable_funcs[torch.Tensor])
    return methods

def is_tensor_method_or_property(func: Callable) -> bool:
    """
    Returns True if the function passed in is a handler for a
    method or property belonging to ``torch.Tensor``, as passed
    into ``__torch_function__``.

    .. note::
       For properties, their ``__get__`` method must be passed in.

    This may be needed, in particular, for the following reasons:

    1. Methods/properties sometimes don't contain a `__module__` slot.
    2. They require that the first passed-in argument is an instance
       of ``torch.Tensor``.

    Examples
    --------
    >>> is_tensor_method_or_property(torch.Tensor.add)
    True
    >>> is_tensor_method_or_property(torch.add)
    False
    """
    return func in _get_tensor_methods() or func.__name__ == "__get__"

def is_tensor_like(inp):
    """
    Returns ``True`` if the passed-in input is a Tensor-like.

    Currently, this occurs whenever there's a ``__torch_function__``
    attribute on the type of the input.

    Examples
    --------
    A subclass of tensor is generally a Tensor-like.

    >>> class SubTensor(torch.Tensor): ...
    >>> is_tensor_like(SubTensor([0]))
    True

    Built-in or user types aren't usually Tensor-like.

    >>> is_tensor_like(6)
    False
    >>> is_tensor_like(None)
    False
    >>> class NotATensor: ...
    >>> is_tensor_like(NotATensor())
    False

    But, they can be made Tensor-like by implementing __torch_function__.

    >>> class TensorLike:
    ...     @classmethod
    ...     def __torch_function__(cls, func, types, args, kwargs):
    ...         return -1
    >>> is_tensor_like(TensorLike())
    True
    """
    return type(inp) is torch.Tensor or hasattr(type(inp), "__torch_function__")<|MERGE_RESOLUTION|>--- conflicted
+++ resolved
@@ -148,12 +148,8 @@
         torch.logspace,
         torch.mkldnn_adaptive_avg_pool2d,
         torch.mkldnn_convolution,
-<<<<<<< HEAD
-        torch.mkldnn_convolution_backward_weights,
         torch.mkldnn_convolution_transpose,
         torch.mkldnn_convolution_transpose_backward_weights,
-=======
->>>>>>> d9106116
         torch.mkldnn_max_pool2d,
         torch.mkldnn_max_pool3d,
         torch.mkldnn_linear_backward_weights,
