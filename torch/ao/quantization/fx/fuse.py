from torch.fx import (
    GraphModule,
    Node,
    map_arg
)
from torch.fx.graph import Graph
from ..utils import (
    get_combined_dict
)
from .graph_module import (
    FusedGraphModule
)
from .match_utils import (
    is_match,
    calculate_module_name_to_num_node_users,
)
from .pattern_utils import (
    get_default_fusion_patterns,
)

from .backend_config.utils import get_fusion_pattern_to_fuse_handler_cls
from .backend_config.utils import get_fuser_method_mapping

from .fusion_patterns import *  # noqa: F401,F403

from typing import Callable, Tuple, Dict, Any, Optional, List

from .quantization_types import Pattern, NodePattern

class Fuser:
    def fuse(
        self,
        model: GraphModule,
        fuse_custom_config_dict: Optional[Dict[str, Any]] = None,
        backend_config_dict: Optional[Dict[str, Any]] = None,
    ) -> GraphModule:
        if fuse_custom_config_dict is None:
            fuse_custom_config_dict = {}

        input_root = model
        input_graph = model.graph
        self.modules = dict(input_root.named_modules())

        if backend_config_dict is None:
            additional_fusion_patterns = \
                fuse_custom_config_dict.get("additional_fusion_pattern", {})
            fusion_pattern_to_fuse_handler_cls = get_combined_dict(
                get_default_fusion_patterns(), additional_fusion_patterns)
            fuser_method_mapping = None
        else:
            fusion_pattern_to_fuse_handler_cls = get_fusion_pattern_to_fuse_handler_cls(backend_config_dict)
            fuser_method_mapping = get_fuser_method_mapping(backend_config_dict)
        # find fusion
        fusion_pairs = self._find_matches(
            input_root, input_graph, fusion_pattern_to_fuse_handler_cls)
        self.fused_graph = Graph()
        env: Dict[Any, Any] = {}

        def load_arg(a):
            return map_arg(a, lambda node: env[node.name])

        def get_root_node(node_pattern):
            while not isinstance(node_pattern[-1], Node):
                node_pattern = node_pattern[-1]
            return node_pattern[-1]

        for node in input_graph.nodes:
            maybe_last_node, pattern, matched_node_pattern, obj = \
                fusion_pairs.get(node.name, (None, None, None, None))
            if maybe_last_node is node:
                assert obj is not None
                # TODO: currently we hard code the root node, which only works for
                # a sequence of ops and assume the root node is the last node,
                # we want to make this more general to support more complex patterns
                root_node = get_root_node(matched_node_pattern)  # type: ignore[index]
                env[node.name] = obj.fuse(
                    self, load_arg, root_node, matched_node_pattern,  # type: ignore[arg-type]
                    fuse_custom_config_dict, fuser_method_mapping)
            elif maybe_last_node is None:
                env[node.name] = self.fused_graph.node_copy(node, load_arg)
            # node matched in patterns and is not root is removed here

        preserved_attributes = set(fuse_custom_config_dict.get("preserved_attributes", []))
        model = FusedGraphModule(input_root, self.fused_graph, preserved_attributes)
        return model

    def _find_matches(
            self, root: GraphModule, graph: Graph,
            patterns: Dict[Pattern, Callable]
    ) -> Dict[str, Tuple[Node, Pattern, NodePattern, FuseHandler]]:
        modules = dict(root.named_modules())
<<<<<<< HEAD
        module_name_to_num_node_users = \
            calculate_module_name_to_num_node_users(graph)
        match_map : Dict[str, Tuple[Node, FuseHandler]] = {}  # node name -> (root_node, match_value)
=======
        match_map : Dict[str, Tuple[Node, Pattern, NodePattern, FuseHandler]] = {}  # node name -> (root_node, match_value)
>>>>>>> 91ad425d

        def apply_match(pattern, node, match, matched_node_pattern):
            if isinstance(pattern, tuple):
                s, *args = pattern
                current_node_pattern: List[Node] = []
                apply_match(s, node, match, current_node_pattern)
                for subpattern, arg in zip(args, node.args):
                    apply_match(subpattern, arg, match, current_node_pattern)
                matched_node_pattern.append(tuple(current_node_pattern))
            else:
                # the first pattern matches will take precedence
                if node.name not in match_map:
                    matched_node_pattern.append(node)
                    root_node, pattern, handler = match
                    match_map[node.name] = (root_node, pattern, matched_node_pattern, handler)

        for node in reversed(graph.nodes):
            if node.name not in match_map:
                for pattern, value in patterns.items():
<<<<<<< HEAD
                    if is_match(
                            modules, node, pattern,
                            module_name_to_num_node_users):
                        apply_match(pattern, node, (node, value(self, node)))
=======
                    matched_node_pattern: List[Node] = []
                    if is_match(modules, node, pattern):
                        apply_match(pattern, node, (node, pattern, value(self, node)), matched_node_pattern)
>>>>>>> 91ad425d

        return match_map<|MERGE_RESOLUTION|>--- conflicted
+++ resolved
@@ -89,13 +89,9 @@
             patterns: Dict[Pattern, Callable]
     ) -> Dict[str, Tuple[Node, Pattern, NodePattern, FuseHandler]]:
         modules = dict(root.named_modules())
-<<<<<<< HEAD
         module_name_to_num_node_users = \
             calculate_module_name_to_num_node_users(graph)
-        match_map : Dict[str, Tuple[Node, FuseHandler]] = {}  # node name -> (root_node, match_value)
-=======
         match_map : Dict[str, Tuple[Node, Pattern, NodePattern, FuseHandler]] = {}  # node name -> (root_node, match_value)
->>>>>>> 91ad425d
 
         def apply_match(pattern, node, match, matched_node_pattern):
             if isinstance(pattern, tuple):
@@ -115,15 +111,10 @@
         for node in reversed(graph.nodes):
             if node.name not in match_map:
                 for pattern, value in patterns.items():
-<<<<<<< HEAD
+                    matched_node_pattern: List[Node] = []
                     if is_match(
                             modules, node, pattern,
                             module_name_to_num_node_users):
-                        apply_match(pattern, node, (node, value(self, node)))
-=======
-                    matched_node_pattern: List[Node] = []
-                    if is_match(modules, node, pattern):
                         apply_match(pattern, node, (node, pattern, value(self, node)), matched_node_pattern)
->>>>>>> 91ad425d
 
         return match_map